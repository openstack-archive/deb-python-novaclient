import os
import sys
from setuptools import setup, find_packages


def read(fname):
    return open(os.path.join(os.path.dirname(__file__), fname)).read()

requirements = ['httplib2', 'argparse', 'prettytable']
if sys.version_info < (2, 6):
    requirements.append('simplejson')

setup(
    name = "python-novaclient",
<<<<<<< HEAD
    version = "2.6.5",
=======
    version = "2.6.4",
>>>>>>> 6b56f3be
    description = "Client library for OpenStack Nova API",
    long_description = read('README.rst'),
    url = 'https://github.com/rackspace/python-novaclient',
    license = 'Apache',
    author = 'Rackspace, based on work by Jacob Kaplan-Moss',
    author_email = 'github@racklabs.com',
    packages = find_packages(exclude=['tests', 'tests.*']),
    classifiers = [
        'Development Status :: 5 - Production/Stable',
        'Environment :: Console',
        'Intended Audience :: Developers',
        'Intended Audience :: Information Technology',
        'License :: OSI Approved :: Apache Software License',
        'Operating System :: OS Independent',
        'Programming Language :: Python',
    ],
    install_requires = requirements,

    tests_require = ["nose", "mock"],
    test_suite = "nose.collector",

    entry_points = {
        'console_scripts': ['nova = novaclient.shell:main']
    }
)<|MERGE_RESOLUTION|>--- conflicted
+++ resolved
@@ -12,11 +12,7 @@
 
 setup(
     name = "python-novaclient",
-<<<<<<< HEAD
     version = "2.6.5",
-=======
-    version = "2.6.4",
->>>>>>> 6b56f3be
     description = "Client library for OpenStack Nova API",
     long_description = read('README.rst'),
     url = 'https://github.com/rackspace/python-novaclient',
