# Copyright 2010 Jacob Kaplan-Moss

# Copyright 2011 OpenStack LLC.
# All Rights Reserved.
#
#    Licensed under the Apache License, Version 2.0 (the "License"); you may
#    not use this file except in compliance with the License. You may obtain
#    a copy of the License at
#
#         http://www.apache.org/licenses/LICENSE-2.0
#
#    Unless required by applicable law or agreed to in writing, software
#    distributed under the License is distributed on an "AS IS" BASIS, WITHOUT
#    WARRANTIES OR CONDITIONS OF ANY KIND, either express or implied. See the
#    License for the specific language governing permissions and limitations
#    under the License.

"""
Command-line interface to the OpenStack Nova API.
"""

import argparse
import httplib2
import os
import prettytable
import sys

from novaclient import exceptions as exc
from novaclient import utils
from novaclient.v1_0 import shell as shell_v1_0
from novaclient.v1_1 import shell as shell_v1_1


def env(e):
    return os.environ.get(e, '')


class OpenStackComputeShell(object):

    def get_base_parser(self):
        parser = argparse.ArgumentParser(
            prog='nova',
            description=__doc__.strip(),
            epilog='See "nova help COMMAND" '\
                   'for help on a specific command.',
            add_help=False,
            formatter_class=OpenStackHelpFormatter,
        )

        # Global arguments
        parser.add_argument('-h', '--help',
            action='help',
            help=argparse.SUPPRESS,
        )

        parser.add_argument('--debug',
            default=False,
            action='store_true',
            help=argparse.SUPPRESS)

        parser.add_argument('--username',
            default=env('NOVA_USERNAME'),
            help='Defaults to env[NOVA_USERNAME].')

        parser.add_argument('--password',
            default=env('NOVA_PASSWORD'),
            help='Defaults to env[NOVA_PASSWORD].')

        parser.add_argument('--projectid',
            default=env('NOVA_PROJECT_ID'),
            help='Defaults to env[NOVA_PROJECT_ID].')

        parser.add_argument('--url',
            default=env('NOVA_URL'),
            help='Defaults to env[NOVA_URL].')

        parser.add_argument('--region_name',
            default=env('NOVA_REGION_NAME'),
            help='Defaults to env[NOVA_REGION_NAME].')

        parser.add_argument('--endpoint_name',
            default=env('NOVA_ENDPOINT_NAME'),
            help='Defaults to env[NOVA_ENDPOINT_NAME] or "publicURL.')

        parser.add_argument('--version',
            default=env('NOVA_VERSION'),
            help='Accepts 1.0 or 1.1, defaults to env[NOVA_VERSION].')

        parser.add_argument('--insecure',
            default=False,
            action='store_true',
            help=argparse.SUPPRESS)

        return parser

    def get_subcommand_parser(self, version):
        parser = self.get_base_parser()

        self.subcommands = {}
        subparsers = parser.add_subparsers(metavar='<subcommand>')

        try:
            actions_module = {
                '1.0': shell_v1_0,
                '1.1': shell_v1_1,
            }[version]
        except KeyError:
            actions_module = shell_v1_0

        self._find_actions(subparsers, actions_module)
        self._find_actions(subparsers, self)

        return parser

    def _find_actions(self, subparsers, actions_module):
        for attr in (a for a in dir(actions_module) if a.startswith('do_')):
            # I prefer to be hypen-separated instead of underscores.
            command = attr[3:].replace('_', '-')
            callback = getattr(actions_module, attr)
            desc = callback.__doc__ or ''
            help = desc.strip().split('\n')[0]
            arguments = getattr(callback, 'arguments', [])

            subparser = subparsers.add_parser(command,
                help=help,
                description=desc,
                add_help=False,
                formatter_class=OpenStackHelpFormatter
            )
            subparser.add_argument('-h', '--help',
                action='help',
                help=argparse.SUPPRESS,
            )
            self.subcommands[command] = subparser
            for (args, kwargs) in arguments:
                subparser.add_argument(*args, **kwargs)
            subparser.set_defaults(func=callback)

    def main(self, argv):
        # Parse args once to find version
        parser = self.get_base_parser()
        (options, args) = parser.parse_known_args(argv)

        # build available subcommands based on version
        subcommand_parser = self.get_subcommand_parser(options.version)
        self.parser = subcommand_parser

        # Parse args again and call whatever callback was selected
        args = subcommand_parser.parse_args(argv)

        # Deal with global arguments
        if args.debug:
            httplib2.debuglevel = 1

        # Short-circuit and deal with help right away.
        if args.func == self.do_help:
            self.do_help(args)
            return 0

<<<<<<< HEAD
        user, apikey, projectid, url, region_name, endpoint_name, insecure = \
                args.username, args.apikey, args.projectid, args.url, \
                args.region_name, args.endpoint_name, args.insecure

        if not endpoint_name:
            endpoint_name = 'publicURL'
=======
        user, password, projectid, url, region_name, insecure = \
                args.username, args.password, args.projectid, args.url, \
                args.region_name, args.insecure
>>>>>>> 1f4971a1

        #FIXME(usrleon): Here should be restrict for project id same as
        # for username or password but for compatibility it is not.

        if not user:
            raise exc.CommandError("You must provide a username, either"
                                   "via --username or via "
                                   "env[NOVA_USERNAME]")
        if not password:
            raise exc.CommandError("You must provide a password, either"
                                   "via --password or via"
                                   "env[NOVA_PASSWORD]")
        if options.version and options.version != '1.0':
            if not projectid:
                raise exc.CommandError("You must provide an projectid, either"
                                       "via --projectid or via"
                                       "env[NOVA_PROJECT_ID")

            if not url:
                raise exc.CommandError("You must provide a auth url, either"
                                       "via --url or via"
                                       "env[NOVA_URL")

<<<<<<< HEAD
        self.cs = self.get_api_class(options.version)(user, apikey, projectid,
                                     url, insecure, region_name=region_name,
                                     endpoint_name=endpoint_name)
=======
        self.cs = self.get_api_class(options.version)(user, password, projectid,
                                     url, insecure, region_name=region_name)
>>>>>>> 1f4971a1

        try:
            self.cs.authenticate()
        except exc.Unauthorized:
            raise exc.CommandError("Invalid OpenStack Nova credentials.")
        except exc.AuthorizationFailure:
            raise exc.CommandError("Unable to authorize user")

        args.func(self.cs, args)

    def get_api_class(self, version):
        try:
            return {
                "1.0": shell_v1_0.CLIENT_CLASS,
                "1.1": shell_v1_1.CLIENT_CLASS,
            }[version]
        except KeyError:
            return shell_v1_0.CLIENT_CLASS

    @utils.arg('command', metavar='<subcommand>', nargs='?',
                    help='Display help for <subcommand>')
    def do_help(self, args):
        """
        Display help about this program or one of its subcommands.
        """
        if args.command:
            if args.command in self.subcommands:
                self.subcommands[args.command].print_help()
            else:
                raise exc.CommandError("'%s' is not a valid subcommand" %
                                       args.command)
        else:
            self.parser.print_help()


# I'm picky about my shell help.
class OpenStackHelpFormatter(argparse.HelpFormatter):
    def start_section(self, heading):
        # Title-case the headings
        heading = '%s%s' % (heading[0].upper(), heading[1:])
        super(OpenStackHelpFormatter, self).start_section(heading)


def main():
    try:
        OpenStackComputeShell().main(sys.argv[1:])

    except Exception, e:
        if httplib2.debuglevel == 1:
            raise  # dump stack.
        else:
            print >> sys.stderr, e
        sys.exit(1)<|MERGE_RESOLUTION|>--- conflicted
+++ resolved
@@ -157,18 +157,12 @@
             self.do_help(args)
             return 0
 
-<<<<<<< HEAD
-        user, apikey, projectid, url, region_name, endpoint_name, insecure = \
+        user, password, projectid, url, region_name, endpoint_name, insecure =\
                 args.username, args.apikey, args.projectid, args.url, \
                 args.region_name, args.endpoint_name, args.insecure
 
         if not endpoint_name:
             endpoint_name = 'publicURL'
-=======
-        user, password, projectid, url, region_name, insecure = \
-                args.username, args.password, args.projectid, args.url, \
-                args.region_name, args.insecure
->>>>>>> 1f4971a1
 
         #FIXME(usrleon): Here should be restrict for project id same as
         # for username or password but for compatibility it is not.
@@ -192,14 +186,9 @@
                                        "via --url or via"
                                        "env[NOVA_URL")
 
-<<<<<<< HEAD
-        self.cs = self.get_api_class(options.version)(user, apikey, projectid,
+        self.cs = self.get_api_class(options.version)(user, password, projectid,
                                      url, insecure, region_name=region_name,
                                      endpoint_name=endpoint_name)
-=======
-        self.cs = self.get_api_class(options.version)(user, password, projectid,
-                                     url, insecure, region_name=region_name)
->>>>>>> 1f4971a1
 
         try:
             self.cs.authenticate()
