# Copyright 2010 Jacob Kaplan-Moss

# Copyright 2011 OpenStack Foundation
# All Rights Reserved.
#
#    Licensed under the Apache License, Version 2.0 (the "License"); you may
#    not use this file except in compliance with the License. You may obtain
#    a copy of the License at
#
#         http://www.apache.org/licenses/LICENSE-2.0
#
#    Unless required by applicable law or agreed to in writing, software
#    distributed under the License is distributed on an "AS IS" BASIS, WITHOUT
#    WARRANTIES OR CONDITIONS OF ANY KIND, either express or implied. See the
#    License for the specific language governing permissions and limitations
#    under the License.

"""
Server interface.
"""

import base64

import six
from six.moves.urllib import parse

from novaclient import base
from novaclient import crypto
<<<<<<< HEAD
from novaclient.openstack.common.py3kcompat import urlutils
=======
>>>>>>> 3393cb9f
from novaclient.openstack.common import strutils
from novaclient.v1_1.security_groups import SecurityGroup

REBOOT_SOFT, REBOOT_HARD = 'SOFT', 'HARD'


class Server(base.Resource):
    HUMAN_ID = True

    def __repr__(self):
        return "<Server: %s>" % self.name

    def delete(self):
        """
        Delete (i.e. shut down and delete the image) this server.
        """
        self.manager.delete(self)

    def update(self, name=None):
        """
        Update the name for this server.

        :param name: Update the server's name.
        """
        self.manager.update(self, name=name)

    def get_console_output(self, length=None):
        """
        Get text console log output from Server.

        :param length: The number of lines you would like to retrieve (as int)
        """
        return self.manager.get_console_output(self, length)

    def get_vnc_console(self, console_type):
        """
        Get vnc console for a Server.

        :param console_type: Type of console ('novnc' or 'xvpvnc')
        """
        return self.manager.get_vnc_console(self, console_type)

    def get_spice_console(self, console_type):
        """
        Get spice console for a Server.

        :param console_type: Type of console ('spice-html5')
        """
        return self.manager.get_spice_console(self, console_type)

    def get_rdp_console(self, console_type):
        """
        Get rdp console for a Server.

        :param console_type: Type of console ('rdp-html5')
        """
        return self.manager.get_rdp_console(self, console_type)

    def get_password(self, private_key=None):
        """
        Get password for a Server.

        Returns the clear password of an instance if private_key is
        provided, returns the ciphered password otherwise.

        :param private_key: Path to private key file for decryption
                            (optional)
        """
        return self.manager.get_password(self, private_key)

    def clear_password(self):
        """
        Get password for a Server.

        """
        return self.manager.clear_password(self)

    def add_fixed_ip(self, network_id):
        """
        Add an IP address on a network.

        :param network_id: The ID of the network the IP should be on.
        """
        self.manager.add_fixed_ip(self, network_id)

    def add_floating_ip(self, address, fixed_address=None):
        """
        Add floating IP to an instance

        :param address: The ip address or FloatingIP to add to the instance
        :param fixed_address: The fixedIP address the FloatingIP is to be
               associated with (optional)
        """
        self.manager.add_floating_ip(self, address, fixed_address)

    def remove_floating_ip(self, address):
        """
        Remove floating IP from an instance

        :param address: The ip address or FloatingIP to remove
        """
        self.manager.remove_floating_ip(self, address)

    def stop(self):
        """
        Stop -- Stop the running server.
        """
        self.manager.stop(self)

    def force_delete(self):
        """
        Force delete -- Force delete a server.
        """
        self.manager.force_delete(self)

    def restore(self):
        """
        Restore -- Restore a server in 'soft-deleted' state.
        """
        self.manager.restore(self)

    def start(self):
        """
        Start -- Start the paused server.
        """
        self.manager.start(self)

    def pause(self):
        """
        Pause -- Pause the running server.
        """
        self.manager.pause(self)

    def unpause(self):
        """
        Unpause -- Unpause the paused server.
        """
        self.manager.unpause(self)

    def lock(self):
        """
        Lock -- Lock the instance from certain operations.
        """
        self.manager.lock(self)

    def unlock(self):
        """
        Unlock -- Remove instance lock.
        """
        self.manager.unlock(self)

    def suspend(self):
        """
        Suspend -- Suspend the running server.
        """
        self.manager.suspend(self)

    def resume(self):
        """
        Resume -- Resume the suspended server.
        """
        self.manager.resume(self)

    def rescue(self):
        """
        Rescue -- Rescue the problematic server.
        """
        return self.manager.rescue(self)

    def unrescue(self):
        """
        Unrescue -- Unrescue the rescued server.
        """
        self.manager.unrescue(self)

    def shelve(self):
        """
        Shelve -- Shelve the server.
        """
        self.manager.shelve(self)

    def shelve_offload(self):
        """
        Shelve_offload -- Remove a shelved server from the compute node.
        """
        self.manager.shelve_offload(self)

    def unshelve(self):
        """
        Unshelve -- Unshelve the server.
        """
        self.manager.unshelve(self)

    def diagnostics(self):
        """Diagnostics -- Retrieve server diagnostics."""
        return self.manager.diagnostics(self)

    def migrate(self):
        """
        Migrate a server to a new host.
        """
        self.manager.migrate(self)

    def remove_fixed_ip(self, address):
        """
        Remove an IP address.

        :param address: The IP address to remove.
        """
        self.manager.remove_fixed_ip(self, address)

    def change_password(self, password):
        """
        Update the password for a server.
        """
        self.manager.change_password(self, password)

    def reboot(self, reboot_type=REBOOT_SOFT):
        """
        Reboot the server.

        :param reboot_type: either :data:`REBOOT_SOFT` for a software-level
                reboot, or `REBOOT_HARD` for a virtual power cycle hard reboot.
        """
        self.manager.reboot(self, reboot_type)

    def rebuild(self, image, password=None, preserve_ephemeral=False,
            **kwargs):
        """
        Rebuild -- shut down and then re-image -- this server.

        :param image: the :class:`Image` (or its ID) to re-image with.
        :param password: string to set as password on the rebuilt server.
        :param preserve_ephemeral: If True, request that any ephemeral device
            be preserved when rebuilding the instance. Defaults to False.
        """
        return self.manager.rebuild(self, image, password=password,
            preserve_ephemeral=preserve_ephemeral, **kwargs)

    def resize(self, flavor, **kwargs):
        """
        Resize the server's resources.

        :param flavor: the :class:`Flavor` (or its ID) to resize to.

        Until a resize event is confirmed with :meth:`confirm_resize`, the old
        server will be kept around and you'll be able to roll back to the old
        flavor quickly with :meth:`revert_resize`. All resizes are
        automatically confirmed after 24 hours.
        """
        self.manager.resize(self, flavor, **kwargs)

    def create_image(self, image_name, metadata=None):
        """
        Create an image based on this server.

        :param image_name: The name to assign the newly create image.
        :param metadata: Metadata to assign to the image.
        """
        return self.manager.create_image(self, image_name, metadata)

    def backup(self, backup_name, backup_type, rotation):
        """
        Backup a server instance.

        :param backup_name: Name of the backup image
        :param backup_type: The backup type, like 'daily' or 'weekly'
        :param rotation: Int parameter representing how many backups to
                        keep around.
        """
        self.manager.backup(self, backup_name, backup_type, rotation)

    def confirm_resize(self):
        """
        Confirm that the resize worked, thus removing the original server.
        """
        self.manager.confirm_resize(self)

    def revert_resize(self):
        """
        Revert a previous resize, switching back to the old server.
        """
        self.manager.revert_resize(self)

    @property
    def networks(self):
        """
        Generate a simplified list of addresses
        """
        networks = {}
        try:
            for network_label, address_list in self.addresses.items():
                networks[network_label] = [a['addr'] for a in address_list]
            return networks
        except Exception:
            return {}

    def live_migrate(self, host=None,
                     block_migration=False,
                     disk_over_commit=False):
        """
        Migrates a running instance to a new machine.
        """
        self.manager.live_migrate(self, host,
                                  block_migration,
                                  disk_over_commit)

    def reset_state(self, state='error'):
        """
        Reset the state of an instance to active or error.
        """
        self.manager.reset_state(self, state)

    def reset_network(self):
        """
        Reset network of an instance.
        """
        self.manager.reset_network(self)

    def add_security_group(self, security_group):
        """
        Add a security group to an instance.
        """
        self.manager.add_security_group(self, security_group)

    def remove_security_group(self, security_group):
        """
        Remove a security group from an instance.
        """
        self.manager.remove_security_group(self, security_group)

    def list_security_group(self):
        """
        List security group(s) of an instance.
        """
        return self.manager.list_security_group(self)

    def evacuate(self, host, on_shared_storage, password=None):
        """
        Evacuate an instance from failed host to specified host.

        :param host: Name of the target host
        :param on_shared_storage: Specifies whether instance files located
                        on shared storage
        :param password: string to set as password on the evacuated server.
        """
        return self.manager.evacuate(self, host, on_shared_storage, password)

    def interface_list(self):
        """
        List interfaces attached to an instance.
        """
        return self.manager.interface_list(self)

    def interface_attach(self, port_id, net_id, fixed_ip):
        """
        Attach a network interface to an instance.
        """
        return self.manager.interface_attach(self, port_id, net_id, fixed_ip)

    def interface_detach(self, port_id):
        """
        Detach a network interface from an instance.
        """
        return self.manager.interface_detach(self, port_id)


class ServerManager(base.BootingManagerWithFind):
    resource_class = Server

    def _boot(self, resource_url, response_key, name, image, flavor,
              meta=None, files=None, userdata=None,
              reservation_id=None, return_raw=False, min_count=None,
              max_count=None, security_groups=None, key_name=None,
              availability_zone=None, block_device_mapping=None,
              block_device_mapping_v2=None, nics=None, scheduler_hints=None,
              config_drive=None, admin_pass=None, disk_config=None, **kwargs):
        """
        Create (boot) a new server.

        :param name: Something to name the server.
        :param image: The :class:`Image` to boot with.
        :param flavor: The :class:`Flavor` to boot onto.
        :param meta: A dict of arbitrary key/value metadata to store for this
                     server. A maximum of five entries is allowed, and both
                     keys and values must be 255 characters or less.
        :param files: A dict of files to overwrite on the server upon boot.
                      Keys are file names (i.e. ``/etc/passwd``) and values
                      are the file contents (either as a string or as a
                      file-like object). A maximum of five entries is allowed,
                      and each file must be 10k or less.
        :param reservation_id: a UUID for the set of servers being requested.
        :param return_raw: If True, don't try to coearse the result into
                           a Resource object.
        :param security_groups: list of security group names
        :param key_name: (optional extension) name of keypair to inject into
                         the instance
        :param availability_zone: Name of the availability zone for instance
                                  placement.
        :param block_device_mapping: A dict of block device mappings for this
                                     server.
        :param block_device_mapping_v2: A dict of block device mappings V2 for
                                        this server.
        :param nics:  (optional extension) an ordered list of nics to be
                      added to this server, with information about
                      connected networks, fixed ips, etc.
        :param scheduler_hints: (optional extension) arbitrary key-value pairs
                              specified by the client to help boot an instance.
        :param config_drive: (optional extension) value for config drive
                            either boolean, or volume-id
        :param admin_pass: admin password for the server.
        :param disk_config: (optional extension) control how the disk is
                            partitioned when the server is created.
        """
        body = {"server": {
            "name": name,
            "imageRef": str(base.getid(image)) if image else '',
            "flavorRef": str(base.getid(flavor)),
        }}
        if userdata:
            if hasattr(userdata, 'read'):
                userdata = userdata.read()

            if six.PY3:
                userdata = userdata.encode("utf-8")
            else:
                userdata = strutils.safe_encode(userdata)

            body["server"]["user_data"] = base64.b64encode(userdata)
        if meta:
            body["server"]["metadata"] = meta
        if reservation_id:
            body["server"]["reservation_id"] = reservation_id
        if key_name:
            body["server"]["key_name"] = key_name
        if scheduler_hints:
            body['os:scheduler_hints'] = scheduler_hints
        if config_drive:
            body["server"]["config_drive"] = config_drive
        if admin_pass:
            body["server"]["adminPass"] = admin_pass
        if not min_count:
            min_count = 1
        if not max_count:
            max_count = min_count
        body["server"]["min_count"] = min_count
        body["server"]["max_count"] = max_count

        if security_groups:
            body["server"]["security_groups"] =\
             [{'name': sg} for sg in security_groups]

        # Files are a slight bit tricky. They're passed in a "personality"
        # list to the POST. Each item is a dict giving a file name and the
        # base64-encoded contents of the file. We want to allow passing
        # either an open file *or* some contents as files here.
        if files:
            personality = body['server']['personality'] = []
            for filepath, file_or_string in sorted(files.items(),
                                                   key=lambda x: x[0]):
                if hasattr(file_or_string, 'read'):
                    data = file_or_string.read()
                else:
                    data = file_or_string
                personality.append({
                    'path': filepath,
                    'contents': base64.b64encode(data.encode('utf-8')),
                })

        if availability_zone:
            body["server"]["availability_zone"] = availability_zone

        # Block device mappings are passed as a list of dictionaries
        if block_device_mapping:
            body['server']['block_device_mapping'] = \
                    self._parse_block_device_mapping(block_device_mapping)
        elif block_device_mapping_v2:
            # Append the image to the list only if we have new style BDMs
            if image:
                bdm_dict = {'uuid': image.id, 'source_type': 'image',
                            'destination_type': 'local', 'boot_index': 0,
                            'delete_on_termination': True}
                block_device_mapping_v2.insert(0, bdm_dict)

            body['server']['block_device_mapping_v2'] = block_device_mapping_v2

        if nics is not None:
            # NOTE(tr3buchet): nics can be an empty list
            all_net_data = []
            for nic_info in nics:
                net_data = {}
                # if value is empty string, do not send value in body
                if nic_info.get('net-id'):
                    net_data['uuid'] = nic_info['net-id']
                if nic_info.get('v4-fixed-ip'):
                    net_data['fixed_ip'] = nic_info['v4-fixed-ip']
                if nic_info.get('port-id'):
                    net_data['port'] = nic_info['port-id']
                all_net_data.append(net_data)
            body['server']['networks'] = all_net_data

        if disk_config is not None:
            body['server']['OS-DCF:diskConfig'] = disk_config

        return self._create(resource_url, body, response_key,
                            return_raw=return_raw, **kwargs)

    def get(self, server):
        """
        Get a server.

        :param server: ID of the :class:`Server` to get.
        :rtype: :class:`Server`
        """
        return self._get("/servers/%s" % base.getid(server), "server")

    def list(self, detailed=True, search_opts=None, marker=None, limit=None):
        """
        Get a list of servers.

        :param detailed: Whether to return detailed server info (optional).
        :param search_opts: Search options to filter out servers (optional).
        :param marker: Begin returning servers that appear later in the server
                       list than that represented by this server id (optional).
        :param limit: Maximum number of servers to return (optional).

        :rtype: list of :class:`Server`
        """
        if search_opts is None:
            search_opts = {}

        qparams = {}

        for opt, val in six.iteritems(search_opts):
            if val:
                qparams[opt] = val

        if marker:
            qparams['marker'] = marker

        if limit:
            qparams['limit'] = limit

        # Transform the dict to a sequence of two-element tuples in fixed
        # order, then the encoded string will be consistent in Python 2&3.
        if qparams:
            new_qparams = sorted(qparams.items(), key=lambda x: x[0])
<<<<<<< HEAD
            query_string = "?%s" % urlutils.urlencode(new_qparams)
=======
            query_string = "?%s" % parse.urlencode(new_qparams)
>>>>>>> 3393cb9f
        else:
            query_string = ""

        detail = ""
        if detailed:
            detail = "/detail"
        return self._list("/servers%s%s" % (detail, query_string), "servers")

    def add_fixed_ip(self, server, network_id):
        """
        Add an IP address on a network.

        :param server: The :class:`Server` (or its ID) to add an IP to.
        :param network_id: The ID of the network the IP should be on.
        """
        self._action('addFixedIp', server, {'networkId': network_id})

    def remove_fixed_ip(self, server, address):
        """
        Remove an IP address.

        :param server: The :class:`Server` (or its ID) to add an IP to.
        :param address: The IP address to remove.
        """
        self._action('removeFixedIp', server, {'address': address})

    def add_floating_ip(self, server, address, fixed_address=None):
        """
        Add a floating ip to an instance

        :param server: The :class:`Server` (or its ID) to add an IP to.
        :param address: The FloatingIP or string floating address to add.
        :param fixed_address: The FixedIP the floatingIP should be
                              associated with (optional)
        """

        address = address.ip if hasattr(address, 'ip') else address
        if fixed_address:
            if hasattr(fixed_address, 'ip'):
                fixed_address = fixed_address.ip
            self._action('addFloatingIp', server,
                         {'address': address, 'fixed_address': fixed_address})
        else:
            self._action('addFloatingIp', server, {'address': address})

    def remove_floating_ip(self, server, address):
        """
        Remove a floating IP address.

        :param server: The :class:`Server` (or its ID) to remove an IP from.
        :param address: The FloatingIP or string floating address to remove.
        """

        address = address.ip if hasattr(address, 'ip') else address
        self._action('removeFloatingIp', server, {'address': address})

    def get_vnc_console(self, server, console_type):
        """
        Get a vnc console for an instance

        :param server: The :class:`Server` (or its ID) to add an IP to.
        :param console_type: Type of vnc console to get ('novnc' or 'xvpvnc')
        """

        return self._action('os-getVNCConsole', server,
                            {'type': console_type})[1]

    def get_spice_console(self, server, console_type):
        """
        Get a spice console for an instance

        :param server: The :class:`Server` (or its ID) to add an IP to.
        :param console_type: Type of spice console to get ('spice-html5')
        """

        return self._action('os-getSPICEConsole', server,
                            {'type': console_type})[1]

    def get_rdp_console(self, server, console_type):
        """
        Get a rdp console for an instance

        :param server: The :class:`Server` (or its ID) to add an IP to.
        :param console_type: Type of rdp console to get ('rdp-html5')
        """

        return self._action('os-getRDPConsole', server,
                            {'type': console_type})[1]

    def get_password(self, server, private_key=None):
        """
        Get password for an instance

        Returns the clear password of an instance if private_key is
        provided, returns the ciphered password otherwise.

        Requires that openssl is installed and in the path

        :param server: The :class:`Server` (or its ID) to add an IP to.
        :param private_key: The private key to decrypt password
                            (optional)
        """

        _resp, body = self.api.client.get("/servers/%s/os-server-password"
                                          % base.getid(server))
        ciphered_pw = body.get('password', '') if body else ''
        if private_key and ciphered_pw:
            try:
                return crypto.decrypt_password(private_key, ciphered_pw)
            except Exception as exc:
                return '%sFailed to decrypt:\n%s' % (exc, ciphered_pw)
        return ciphered_pw

    def clear_password(self, server):
        """
        Clear password for an instance

        :param server: The :class:`Server` (or its ID) to add an IP to.
        """

        return self._delete("/servers/%s/os-server-password"
                            % base.getid(server))

    def stop(self, server):
        """
        Stop the server.
        """
        return self._action('os-stop', server, None)

    def force_delete(self, server):
        """
        Force delete the server.
        """
        return self._action('forceDelete', server, None)

    def restore(self, server):
        """
        Restore soft-deleted server.
        """
        return self._action('restore', server, None)

    def start(self, server):
        """
        Start the server.
        """
        self._action('os-start', server, None)

    def pause(self, server):
        """
        Pause the server.
        """
        self._action('pause', server, None)

    def unpause(self, server):
        """
        Unpause the server.
        """
        self._action('unpause', server, None)

    def lock(self, server):
        """
        Lock the server.
        """
        self._action('lock', server, None)

    def unlock(self, server):
        """
        Unlock the server.
        """
        self._action('unlock', server, None)

    def suspend(self, server):
        """
        Suspend the server.
        """
        self._action('suspend', server, None)

    def resume(self, server):
        """
        Resume the server.
        """
        self._action('resume', server, None)

    def rescue(self, server):
        """
        Rescue the server.
        """
        return self._action('rescue', server, None)

    def unrescue(self, server):
        """
        Unrescue the server.
        """
        self._action('unrescue', server, None)

    def shelve(self, server):
        """
        Shelve the server.
        """
        self._action('shelve', server, None)

    def shelve_offload(self, server):
        """
        Remove a shelved instance from the compute node.
        """
        self._action('shelveOffload', server, None)

    def unshelve(self, server):
        """
        Unshelve the server.
        """
        self._action('unshelve', server, None)

    def diagnostics(self, server):
        """Retrieve server diagnostics."""
        return self.api.client.get("/servers/%s/diagnostics" %
                                   base.getid(server))

    def create(self, name, image, flavor, meta=None, files=None,
               reservation_id=None, min_count=None,
               max_count=None, security_groups=None, userdata=None,
               key_name=None, availability_zone=None,
               block_device_mapping=None, block_device_mapping_v2=None,
               nics=None, scheduler_hints=None,
               config_drive=None, disk_config=None, **kwargs):
        # TODO(anthony): indicate in doc string if param is an extension
        # and/or optional
        """
        Create (boot) a new server.

        :param name: Something to name the server.
        :param image: The :class:`Image` to boot with.
        :param flavor: The :class:`Flavor` to boot onto.
        :param meta: A dict of arbitrary key/value metadata to store for this
                     server. A maximum of five entries is allowed, and both
                     keys and values must be 255 characters or less.
        :param files: A dict of files to overrwrite on the server upon boot.
                      Keys are file names (i.e. ``/etc/passwd``) and values
                      are the file contents (either as a string or as a
                      file-like object). A maximum of five entries is allowed,
                      and each file must be 10k or less.
        :param userdata: user data to pass to be exposed by the metadata
                      server this can be a file type object as well or a
                      string.
        :param reservation_id: a UUID for the set of servers being requested.
        :param key_name: (optional extension) name of previously created
                      keypair to inject into the instance.
        :param availability_zone: Name of the availability zone for instance
                                  placement.
        :param block_device_mapping: (optional extension) A dict of block
                      device mappings for this server.
        :param block_device_mapping_v2: (optional extension) A dict of block
                      device mappings for this server.
        :param nics:  (optional extension) an ordered list of nics to be
                      added to this server, with information about
                      connected networks, fixed ips, port etc.
        :param scheduler_hints: (optional extension) arbitrary key-value pairs
                            specified by the client to help boot an instance
        :param config_drive: (optional extension) value for config drive
                            either boolean, or volume-id
        :param disk_config: (optional extension) control how the disk is
                            partitioned when the server is created.  possible
                            values are 'AUTO' or 'MANUAL'.
        """
        if not min_count:
            min_count = 1
        if not max_count:
            max_count = min_count
        if min_count > max_count:
            min_count = max_count

        boot_args = [name, image, flavor]

        boot_kwargs = dict(
            meta=meta, files=files, userdata=userdata,
            reservation_id=reservation_id, min_count=min_count,
            max_count=max_count, security_groups=security_groups,
            key_name=key_name, availability_zone=availability_zone,
            scheduler_hints=scheduler_hints, config_drive=config_drive,
            disk_config=disk_config, **kwargs)

        if block_device_mapping:
            resource_url = "/os-volumes_boot"
            boot_kwargs['block_device_mapping'] = block_device_mapping
        elif block_device_mapping_v2:
            resource_url = "/os-volumes_boot"
            boot_kwargs['block_device_mapping_v2'] = block_device_mapping_v2
        else:
            resource_url = "/servers"
        if nics:
            boot_kwargs['nics'] = nics

        response_key = "server"
        return self._boot(resource_url, response_key, *boot_args,
                **boot_kwargs)

    def update(self, server, name=None):
        """
        Update the name or the password for a server.

        :param server: The :class:`Server` (or its ID) to update.
        :param name: Update the server's name.
        """
        if name is None:
            return

        body = {
            "server": {
                "name": name,
            },
        }

        return self._update("/servers/%s" % base.getid(server), body, "server")

    def change_password(self, server, password):
        """
        Update the password for a server.
        """
        self._action("changePassword", server, {"adminPass": password})

    def delete(self, server):
        """
        Delete (i.e. shut down and delete the image) this server.
        """
        self._delete("/servers/%s" % base.getid(server))

    def reboot(self, server, reboot_type=REBOOT_SOFT):
        """
        Reboot a server.

        :param server: The :class:`Server` (or its ID) to share onto.
        :param reboot_type: either :data:`REBOOT_SOFT` for a software-level
                reboot, or `REBOOT_HARD` for a virtual power cycle hard reboot.
        """
        self._action('reboot', server, {'type': reboot_type})

    def rebuild(self, server, image, password=None, disk_config=None,
                preserve_ephemeral=False, **kwargs):
        """
        Rebuild -- shut down and then re-image -- a server.

        :param server: The :class:`Server` (or its ID) to share onto.
        :param image: the :class:`Image` (or its ID) to re-image with.
        :param password: string to set as password on the rebuilt server.
        :param disk_config: partitioning mode to use on the rebuilt server.
                            Valid values are 'AUTO' or 'MANUAL'
        :param preserve_ephemeral: If True, request that any ephemeral device
            be preserved when rebuilding the instance. Defaults to False.
        """
        body = {'imageRef': base.getid(image)}
        if password is not None:
            body['adminPass'] = password
        if disk_config is not None:
            body['OS-DCF:diskConfig'] = disk_config
        if preserve_ephemeral is not False:
            body['preserve_ephemeral'] = True

        _resp, body = self._action('rebuild', server, body, **kwargs)
        return Server(self, body['server'])

    def migrate(self, server):
        """
        Migrate a server to a new host.

        :param server: The :class:`Server` (or its ID).
        """
        self._action('migrate', server)

    def resize(self, server, flavor, disk_config=None, **kwargs):
        """
        Resize a server's resources.

        :param server: The :class:`Server` (or its ID) to share onto.
        :param flavor: the :class:`Flavor` (or its ID) to resize to.
        :param disk_config: partitioning mode to use on the rebuilt server.
                            Valid values are 'AUTO' or 'MANUAL'

        Until a resize event is confirmed with :meth:`confirm_resize`, the old
        server will be kept around and you'll be able to roll back to the old
        flavor quickly with :meth:`revert_resize`. All resizes are
        automatically confirmed after 24 hours.
        """
        info = {'flavorRef': base.getid(flavor)}
        if disk_config is not None:
            info['OS-DCF:diskConfig'] = disk_config

        self._action('resize', server, info=info, **kwargs)

    def confirm_resize(self, server):
        """
        Confirm that the resize worked, thus removing the original server.

        :param server: The :class:`Server` (or its ID) to share onto.
        """
        self._action('confirmResize', server)

    def revert_resize(self, server):
        """
        Revert a previous resize, switching back to the old server.

        :param server: The :class:`Server` (or its ID) to share onto.
        """
        self._action('revertResize', server)

    def create_image(self, server, image_name, metadata=None):
        """
        Snapshot a server.

        :param server: The :class:`Server` (or its ID) to share onto.
        :param image_name: Name to give the snapshot image
        :param meta: Metadata to give newly-created image entity
        """
        body = {'name': image_name, 'metadata': metadata or {}}
        resp = self._action('createImage', server, body)[0]
        location = resp.headers['location']
        image_uuid = location.split('/')[-1]
        return image_uuid

    def backup(self, server, backup_name, backup_type, rotation):
        """
        Backup a server instance.

        :param server: The :class:`Server` (or its ID) to share onto.
        :param backup_name: Name of the backup image
        :param backup_type: The backup type, like 'daily' or 'weekly'
        :param rotation: Int parameter representing how many backups to
                        keep around.
        """
        body = {'name': backup_name,
                'backup_type': backup_type,
                'rotation': rotation}
        self._action('createBackup', server, body)

    def set_meta(self, server, metadata):
        """
        Set a servers metadata
        :param server: The :class:`Server` to add metadata to
        :param metadata: A dict of metadata to add to the server
        """
        body = {'metadata': metadata}
        return self._create("/servers/%s/metadata" % base.getid(server),
                             body, "metadata")

    def set_meta_item(self, server, key, value):
        """
        Updates an item of server metadata
        :param server: The :class:`Server` to add metadata to
        :param key: metadata key to update
        :param value: string value
        """
        body = {'meta': {key: value}}
        return self._update("/servers/%s/metadata/%s" %
                            (base.getid(server), key), body)

    def get_console_output(self, server, length=None):
        """
        Get text console log output from Server.

        :param server: The :class:`Server` (or its ID) whose console output
                        you would like to retrieve.
        :param length: The number of tail loglines you would like to retrieve.
        """
        return self._action('os-getConsoleOutput',
                            server,
                            {'length': length})[1]['output']

    def delete_meta(self, server, keys):
        """
        Delete metadata from an server
        :param server: The :class:`Server` to add metadata to
        :param keys: A list of metadata keys to delete from the server
        """
        for k in keys:
            self._delete("/servers/%s/metadata/%s" % (base.getid(server), k))

    def live_migrate(self, server, host, block_migration, disk_over_commit):
        """
        Migrates a running instance to a new machine.

        :param server: instance id which comes from nova list.
        :param host: destination host name.
        :param block_migration: if True, do block_migration.
        :param disk_over_commit: if True, Allow overcommit.

        """
        self._action('os-migrateLive', server,
                     {'host': host,
                      'block_migration': block_migration,
                      'disk_over_commit': disk_over_commit})

    def reset_state(self, server, state='error'):
        """
        Reset the state of an instance to active or error.

        :param server: ID of the instance to reset the state of.
        :param state: Desired state; either 'active' or 'error'.
                      Defaults to 'error'.
        """
        self._action('os-resetState', server, dict(state=state))

    def reset_network(self, server):
        """
        Reset network of an instance.
        """
        self._action('resetNetwork', server)

    def add_security_group(self, server, security_group):
        """
        Add a Security Group to an instance

        :param server: ID of the instance.
        :param security_group: The name of security group to add.

        """
        self._action('addSecurityGroup', server, {'name': security_group})

    def remove_security_group(self, server, security_group):
        """
        Add a Security Group to an instance

        :param server: ID of the instance.
        :param security_group: The name of security group to remove.

        """
        self._action('removeSecurityGroup', server, {'name': security_group})

    def list_security_group(self, server):
        """
        List Security Group(s) of an instance

        :param server: ID of the instance.

        """
        return self._list('/servers/%s/os-security-groups' %
                          base.getid(server), 'security_groups', SecurityGroup)

    def evacuate(self, server, host, on_shared_storage, password=None):
        """
        Evacuate a server instance.

        :param server: The :class:`Server` (or its ID) to share onto.
        :param host: Name of the target host.
        :param on_shared_storage: Specifies whether instance files located
                        on shared storage
        :param password: string to set as password on the evacuated server.
        """
        body = {
                'host': host,
                'onSharedStorage': on_shared_storage,
                }

        if password is not None:
            body['adminPass'] = password

        return self._action('evacuate', server, body)

    def interface_list(self, server):
        """
        List attached network interfaces

        :param server: The :class:`Server` (or its ID) to query.
        """
        return self._list('/servers/%s/os-interface' % base.getid(server),
                          'interfaceAttachments')

    def interface_attach(self, server, port_id, net_id, fixed_ip):
        """
        Attach a network_interface to an instance.

        :param server: The :class:`Server` (or its ID) to attach to.
        :param port_id: The port to attach.
        """

        body = {'interfaceAttachment': {}}
        if port_id:
            body['interfaceAttachment']['port_id'] = port_id
        if net_id:
            body['interfaceAttachment']['net_id'] = net_id
        if fixed_ip:
            body['interfaceAttachment']['fixed_ips'] = [
                {'ip_address': fixed_ip}]

        return self._create('/servers/%s/os-interface' % base.getid(server),
                            body, 'interfaceAttachment')

    def interface_detach(self, server, port_id):
        """
        Detach a network_interface from an instance.

        :param server: The :class:`Server` (or its ID) to detach from.
        :param port_id: The port to detach.
        """
        self._delete('/servers/%s/os-interface/%s' % (base.getid(server),
                                                      port_id))

    def _action(self, action, server, info=None, **kwargs):
        """
        Perform a server "action" -- reboot/rebuild/resize/etc.
        """
        body = {action: info}
        self.run_hooks('modify_body_for_action', body, **kwargs)
        url = '/servers/%s/action' % base.getid(server)
        return self.api.client.post(url, body=body)<|MERGE_RESOLUTION|>--- conflicted
+++ resolved
@@ -26,10 +26,6 @@
 
 from novaclient import base
 from novaclient import crypto
-<<<<<<< HEAD
-from novaclient.openstack.common.py3kcompat import urlutils
-=======
->>>>>>> 3393cb9f
 from novaclient.openstack.common import strutils
 from novaclient.v1_1.security_groups import SecurityGroup
 
@@ -577,11 +573,7 @@
         # order, then the encoded string will be consistent in Python 2&3.
         if qparams:
             new_qparams = sorted(qparams.items(), key=lambda x: x[0])
-<<<<<<< HEAD
-            query_string = "?%s" % urlutils.urlencode(new_qparams)
-=======
             query_string = "?%s" % parse.urlencode(new_qparams)
->>>>>>> 3393cb9f
         else:
             query_string = ""
 
