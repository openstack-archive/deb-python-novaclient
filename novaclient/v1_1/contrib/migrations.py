#    Licensed under the Apache License, Version 2.0 (the "License"); you may
#    not use this file except in compliance with the License. You may obtain
#    a copy of the License at
#
#         http://www.apache.org/licenses/LICENSE-2.0
#
#    Unless required by applicable law or agreed to in writing, software
#    distributed under the License is distributed on an "AS IS" BASIS, WITHOUT
#    WARRANTIES OR CONDITIONS OF ANY KIND, either express or implied. See the
#    License for the specific language governing permissions and limitations
#    under the License.

"""
migration interface
"""

<<<<<<< HEAD
from novaclient import base
from novaclient.openstack.common.gettextutils import _
from novaclient.openstack.common.py3kcompat import urlutils
=======
from six.moves.urllib import parse

from novaclient import base
from novaclient.openstack.common.gettextutils import _
>>>>>>> 3393cb9f
from novaclient import utils


class Migration(base.Resource):
    def __repr__(self):
        return "<Migration: %s>" % self.id


class MigrationManager(base.ManagerWithFind):
    resource_class = Migration

    def list(self, host=None, status=None, cell_name=None):
        """
        Get a list of migrations.
        :param host: (optional) filter migrations by host name.
        :param status: (optional) filter migrations by status.
        :param cell_name: (optional) filter migrations for a cell.
        """
        opts = {}
        if host:
            opts['host'] = host
        if status:
            opts['status'] = status
        if cell_name:
            opts['cell_name'] = cell_name

        # Transform the dict to a sequence of two-element tuples in fixed
        # order, then the encoded string will be consistent in Python 2&3.
        new_opts = sorted(opts.items(), key=lambda x: x[0])

<<<<<<< HEAD
        query_string = "?%s" % urlutils.urlencode(new_opts) if new_opts else ""
=======
        query_string = "?%s" % parse.urlencode(new_opts) if new_opts else ""
>>>>>>> 3393cb9f

        return self._list("/os-migrations%s" % query_string, "migrations")


@utils.arg('--host',
           dest='host',
           metavar='<host>',
           help=_('Fetch migrations for the given host.'))
@utils.arg('--status',
           dest='status',
           metavar='<status>',
           help=_('Fetch migrations for the given status.'))
@utils.arg('--cell_name',
           dest='cell_name',
           metavar='<cell_name>',
           help=_('Fetch migrations for the given cell_name.'))
def do_migration_list(cs, args):
    """Print a list of migrations."""
    _print_migrations(cs.migrations.list(args.host, args.status,
                                         args.cell_name))


def _print_migrations(migrations):
    fields = ['Source Node', 'Dest Node', 'Source Compute', 'Dest Compute',
            'Dest Host', 'Status', 'Instance UUID', 'Old Flavor',
            'New Flavor', 'Created At', 'Updated At']

    def old_flavor(migration):
        return migration.old_instance_type_id

    def new_flavor(migration):
        return migration.new_instance_type_id

    formatters = {'Old Flavor': old_flavor, 'New Flavor': new_flavor}

    utils.print_list(migrations, fields, formatters)<|MERGE_RESOLUTION|>--- conflicted
+++ resolved
@@ -14,16 +14,10 @@
 migration interface
 """
 
-<<<<<<< HEAD
-from novaclient import base
-from novaclient.openstack.common.gettextutils import _
-from novaclient.openstack.common.py3kcompat import urlutils
-=======
 from six.moves.urllib import parse
 
 from novaclient import base
 from novaclient.openstack.common.gettextutils import _
->>>>>>> 3393cb9f
 from novaclient import utils
 
 
@@ -54,11 +48,7 @@
         # order, then the encoded string will be consistent in Python 2&3.
         new_opts = sorted(opts.items(), key=lambda x: x[0])
 
-<<<<<<< HEAD
-        query_string = "?%s" % urlutils.urlencode(new_opts) if new_opts else ""
-=======
         query_string = "?%s" % parse.urlencode(new_opts) if new_opts else ""
->>>>>>> 3393cb9f
 
         return self._list("/os-migrations%s" % query_string, "migrations")
 
