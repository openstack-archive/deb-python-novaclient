--- conflicted
+++ resolved
@@ -860,12 +860,7 @@
 
     # Create a list of servers to which the volume is attached
     for vol in volumes:
-<<<<<<< HEAD
-        servers = [s.get('server_id') or s.get('serverId')
-                   for s in vol.attachments]
-=======
         servers = [s.get('server_id') for s in vol.attachments]
->>>>>>> f6014dd8
         setattr(vol, 'attached_to', ','.join(map(str, servers)))
     utils.print_list(volumes, ['ID', 'Status', 'Display Name',
                         'Size', 'Volume Type', 'Attached to'])
