# Copyright 2010 Jacob Kaplan-Moss

# Copyright 2011 OpenStack LLC.
# All Rights Reserved.
#
#    Licensed under the Apache License, Version 2.0 (the "License"); you may
#    not use this file except in compliance with the License. You may obtain
#    a copy of the License at
#
#         http://www.apache.org/licenses/LICENSE-2.0
#
#    Unless required by applicable law or agreed to in writing, software
#    distributed under the License is distributed on an "AS IS" BASIS, WITHOUT
#    WARRANTIES OR CONDITIONS OF ANY KIND, either express or implied. See the
#    License for the specific language governing permissions and limitations
#    under the License.

import getpass
import os

from novaclient import exceptions
from novaclient import utils
from novaclient.v1_1 import client
from novaclient.v1_1 import servers


CLIENT_CLASS = client.Client


AUTO_KEY = object()


def _boot(cs, args, reservation_id=None, min_count=None, max_count=None):
    """Boot a new server."""
    if min_count is None:
        min_count = 1
    if max_count is None:
        max_count = min_count
    if min_count > max_count:
        raise exceptions.CommandError("min_instances should be <= "
                                      "max_instances")
    if not min_count or not max_count:
        raise exceptions.CommandError("min_instances nor max_instances should"
                                      "be 0")

    if not args.image:
        raise exceptions.CommandError("you need to specify a Image ID ")
    if not args.flavor:
        raise exceptions.CommandError("you need to specify a Flavor ID ")

    flavor = args.flavor
    image = args.image

    metadata = dict(v.split('=') for v in args.meta)

    files = {}
    for f in args.files:
        dst, src = f.split('=', 1)
        try:
            files[dst] = open(src)
        except IOError, e:
            raise exceptions.CommandError("Can't open '%s': %s" % (src, e))

    # use the os-keypair extension
    key_name = None
    if args.key_name is not None:
        key_name = args.key_name

    # or use file injection functionality (independent of os-keypair extension)
    keyfile = None
    if args.key_path is AUTO_KEY:
        possible_keys = [os.path.join(os.path.expanduser('~'), '.ssh', k)
                         for k in ('id_dsa.pub', 'id_rsa.pub')]
        for k in possible_keys:
            if os.path.exists(k):
                keyfile = k
                break
        else:
            raise exceptions.CommandError("Couldn't find a key file: tried "
                               "~/.ssh/id_dsa.pub or ~/.ssh/id_rsa.pub")
    elif args.key_path:
        keyfile = args.key_path

    if keyfile:
        try:
            files['/root/.ssh/authorized_keys2'] = open(keyfile)
        except IOError, e:
            raise exceptions.CommandError("Can't open '%s': %s" % (keyfile, e))

    if args.user_data:
        try:
            user_data = open(args.user_data)
        except IOError, e:
            raise exceptions.CommandError("Can't open '%s': %s" % \
                                          (args.user_data, e))
    else:
        user_data = None

    if args.availability_zone:
        availability_zone = args.availability_zone
    else:
        availability_zone = None

    if args.security_groups:
        security_groups = args.security_groups.split(',')
    else:
        security_groups = None

    block_device_mapping = {}
    for bdm in args.block_device_mapping:
        device_name, mapping = bdm.split('=', 1)
        block_device_mapping[device_name] = mapping

    return (args.name, image, flavor, metadata, files, key_name,
            reservation_id, min_count, max_count, user_data, \
            availability_zone, security_groups, block_device_mapping)



@utils.arg('--flavor',
     default=None,
     metavar='<flavor>',
     help="Flavor ID (see 'nova flavor-list').")
@utils.arg('--image',
     default=None,
     metavar='<image>',
     help="Image ID (see 'nova image-list'). ")
@utils.arg('--meta',
     metavar="<key=value>",
     action='append',
     default=[],
     help="Record arbitrary key/value metadata. "\
          "May be give multiple times.")
@utils.arg('--file',
     metavar="<dst-path=src-path>",
     action='append',
     dest='files',
     default=[],
     help="Store arbitrary files from <src-path> locally to <dst-path> "\
          "on the new server. You may store up to 5 files.")
@utils.arg('--key_path',
     metavar='<key_path>',
     nargs='?',
     const=AUTO_KEY,
     help="Key the server with an SSH keypair. "\
          "Looks in ~/.ssh for a key, "\
          "or takes an explicit <path> to one. (uses --file functionality)")
@utils.arg('--key_name',
     metavar='<key_name>',
     help="Key name of keypair that should be created earlier with \
           the command keypair-add")
@utils.arg('name', metavar='<name>', help='Name for the new server')
@utils.arg('--user_data',
     default=None,
     metavar='<user-data>',
     help="user data file to pass to be exposed by the metadata server.")
@utils.arg('--availability_zone',
     default=None,
     metavar='<availability-zone>',
     help="zone id.")
@utils.arg('--security_groups',
     default=None,
     metavar='<security_groups>',
     help="comma separated list of security group names.")
@utils.arg('--block_device_mapping',
     metavar="<dev_name=mapping>",
     action='append',
     default=[],
     help="Block device mapping in the format "
         "<dev_name=<id>:<type>:<size(GB)>:<delete_on_terminate>.")
def do_boot(cs, args):
    """Boot a new server."""
    name, image, flavor, metadata, files, key_name, reservation_id, \
        min_count, max_count, user_data, availability_zone, \
        security_groups, block_device_mapping = _boot(cs, args)

    server = cs.servers.create(args.name, image, flavor,
                                    meta=metadata,
                                    files=files,
                                    min_count=min_count,
                                    max_count=max_count,
                                    userdata=user_data,
                                    availability_zone=availability_zone,
                                    security_groups=security_groups,
<<<<<<< HEAD
                                    key_name=key_name,
                                    block_device_mapping=block_device_mapping)
=======
                                    key_name=key_name)

    # Keep any information (like adminPass) returned by create
>>>>>>> f513bdcc
    info = server._info
    server = cs.servers.get(info['id'])
    info.update(server._info)

    flavor = info.get('flavor', {})
    flavor_id = flavor.get('id', '')
    info['flavor'] = _find_flavor(cs, flavor_id).name

    image = info.get('image', {})
    image_id = image.get('id', '')
    info['image'] = _find_image(cs, image_id).name

    info.pop('links', None)
    info.pop('addresses', None)

    utils.print_dict(info)


@utils.arg('--flavor',
     default=None,
     metavar='<flavor>',
     help="Flavor ID (see 'nova flavor-list')")
@utils.arg('--image',
     default=None,
     metavar='<image>',
     help="Image ID (see 'nova image-list').")
@utils.arg('--meta',
     metavar="<key=value>",
     action='append',
     default=[],
     help="Record arbitrary key/value metadata. "\
          "May be give multiple times.")
@utils.arg('--file',
     metavar="<dst-path=src-path>",
     action='append',
     dest='files',
     default=[],
     help="Store arbitrary files from <src-path> locally to <dst-path> "\
          "on the new server. You may store up to 5 files.")
@utils.arg('--key',
     metavar='<path>',
     nargs='?',
     const=AUTO_KEY,
     help="Key the server with an SSH keypair. "\
          "Looks in ~/.ssh for a key, "\
          "or takes an explicit <path> to one.")
@utils.arg('--reservation_id',
     default=None,
     metavar='<reservation_id>',
     help="Reservation ID (a UUID). "\
          "If unspecified will be generated by the server.")
@utils.arg('--min_instances',
     default=None,
     type=int,
     metavar='<number>',
     help="The minimum number of instances to build. "\
             "Defaults to 1.")
@utils.arg('--max_instances',
     default=None,
     type=int,
     metavar='<number>',
     help="The maximum number of instances to build. "\
             "Defaults to 'min_instances' setting.")
@utils.arg('name', metavar='<name>', help='Name for the new server')
def do_zone_boot(cs, args):
    """Boot a new server, potentially across Zones."""
    reservation_id = args.reservation_id
    min_count = args.min_instances
    max_count = args.max_instances
    name, image, flavor, metadata, \
            files, reservation_id, min_count, max_count,\
            user_data, availability_zone, security_groups = \
                             _boot(cs, args,
                                        reservation_id=reservation_id,
                                        min_count=min_count,
                                        max_count=max_count)

    reservation_id = cs.zones.boot(args.name, image, flavor,
                                        meta=metadata,
                                        files=files,
                                        reservation_id=reservation_id,
                                        min_count=min_count,
                                        max_count=max_count)
    print "Reservation ID=", reservation_id


def _translate_flavor_keys(collection):
    convert = [('ram', 'memory_mb'), ('disk', 'local_gb')]
    for item in collection:
        keys = item.__dict__.keys()
        for from_key, to_key in convert:
            if from_key in keys and to_key not in keys:
                setattr(item, to_key, item._info[from_key])


def do_flavor_list(cs, args):
    """Print a list of available 'flavors' (sizes of servers)."""
    flavors = cs.flavors.list()
    _translate_flavor_keys(flavors)
    utils.print_list(flavors, [
        'ID',
        'Name',
        'Memory_MB',
        'Swap',
        'Local_GB',
        'VCPUs',
        'RXTX_Quota',
        'RXTX_Cap'])


def do_image_list(cs, args):
    """Print a list of available images to boot from."""
    utils.print_list(cs.images.list(), ['ID', 'Name', 'Status'])


@utils.arg('image',
     metavar='<image>',
     help="Name or ID of image")
@utils.arg('action',
     metavar='<action>',
     choices=['set', 'delete'],
     help="Actions: 'set' or 'delete'")
@utils.arg('metadata',
     metavar='<key=value>',
     nargs='+',
     action='append',
     default=[],
     help='Metadata to add/update or delete (only key is necessary on delete)')
def do_image_meta(cs, args):
    """Set or Delete metadata on an image."""
    image = _find_image(cs, args.image)
    metadata = {}
    for metadatum in args.metadata[0]:
        # Can only pass the key in on 'delete'
        # So this doesn't have to have '='
        if metadatum.find('=') > -1:
            (key, value) = metadatum.split('=', 1)
        else:
            key = metadatum
            value = None

        metadata[key] = value

    if args.action == 'set':
        cs.images.set_meta(image, metadata)
    elif args.action == 'delete':
        cs.images.delete_meta(image, metadata.keys())


def _print_image(image):
    links = image.links
    info = image._info.copy()
    info.pop('links')
    utils.print_dict(info)


@utils.arg('image',
     metavar='<image>',
     help="Name or ID of image")
def do_image_show(cs, args):
    """Show details about the given image."""
    image = _find_image(cs, args.image)
    _print_image(image)


@utils.arg('image', metavar='<image>', help='Name or ID of image.')
def do_image_delete(cs, args):
    """
    Delete an image.

    It should go without saying, but you can only delete images you
    created.
    """
    image = _find_image(cs, args.image)
    image.delete()


@utils.arg('--reservation_id',
    dest='reservation_id',
    metavar='<reservation_id>',
    default=None,
    help='Only return instances that match reservation_id.')
@utils.arg('--recurse_zones',
    dest='recurse_zones',
    metavar='<0|1>',
    nargs='?',
    type=int,
    const=1,
    default=0,
    help='Recurse through all zones if set.')
@utils.arg('--ip',
    dest='ip',
    metavar='<ip_regexp>',
    default=None,
    help='Search with regular expression match by IP address')
@utils.arg('--ip6',
    dest='ip6',
    metavar='<ip6_regexp>',
    default=None,
    help='Search with regular expression match by IPv6 address')
@utils.arg('--name',
    dest='name',
    metavar='<name_regexp>',
    default=None,
    help='Search with regular expression match by name')
@utils.arg('--instance_name',
    dest='instance_name',
    metavar='<name_regexp>',
    default=None,
    help='Search with regular expression match by instance name')
@utils.arg('--status',
    dest='status',
    metavar='<status>',
    default=None,
    help='Search by server status')
@utils.arg('--flavor',
    dest='flavor',
    metavar='<flavor>',
    type=int,
    default=None,
    help='Search by flavor ID')
@utils.arg('--image',
    dest='image',
    metavar='<image>',
    default=None,
    help='Search by image ID')
@utils.arg('--host',
    dest='host',
    metavar='<hostname>',
    default=None,
    help='Search instances by hostname to which they are assigned')
def do_list(cs, args):
    """List active servers."""
    recurse_zones = args.recurse_zones
    search_opts = {
            'reservation_id': args.reservation_id,
            'recurse_zones': recurse_zones,
            'ip': args.ip,
            'ip6': args.ip6,
            'name': args.name,
            'image': args.image,
            'flavor': args.flavor,
            'status': args.status,
            'host': args.host,
            'instance_name': args.instance_name}

    if recurse_zones:
        id_col = 'UUID'
    else:
        id_col = 'ID'

    columns = [id_col, 'Name', 'Status', 'Networks']
    formatters = {'Networks': _format_servers_list_networks}
    utils.print_list(cs.servers.list(search_opts=search_opts), columns,
                     formatters)


def _format_servers_list_networks(server):
    output = []
    for (network, addresses) in server.networks.items():
        if len(addresses) == 0:
            continue
        addresses_csv = ', '.join(addresses)
        group = "%s=%s" % (network, addresses_csv)
        output.append(group)

    return '; '.join(output)


@utils.arg('--hard',
    dest='reboot_type',
    action='store_const',
    const=servers.REBOOT_HARD,
    default=servers.REBOOT_SOFT,
    help='Perform a hard reboot (instead of a soft one).')
@utils.arg('server', metavar='<server>', help='Name or ID of server.')
def do_reboot(cs, args):
    """Reboot a server."""
    _find_server(cs, args.server).reboot(args.reboot_type)


@utils.arg('server', metavar='<server>', help='Name or ID of server.')
@utils.arg('image', metavar='<image>', help="Name or ID of new image.")
@utils.arg('--password', dest='password', metavar='<password>', default=False,
           help="Set the provided password on the rebuild instance.")
def do_rebuild(cs, args):
    """Shutdown, re-image, and re-boot a server."""
    server = _find_server(cs, args.server)
    image = _find_image(cs, args.image)

    if args.password != False:
        _password = args.password
    else:
        _password = None

    s = server.rebuild(image, _password)
    _print_server(cs, s)


@utils.arg('server', metavar='<server>',
           help='Name (old name) or ID of server.')
@utils.arg('name', metavar='<name>', help='New name for the server.')
def do_rename(cs, args):
    """Rename a server."""
    _find_server(cs, args.server).update(name=args.name)


@utils.arg('server', metavar='<server>', help='Name or ID of server.')
@utils.arg('flavor', metavar='<flavor>', help="Name or ID of new flavor.")
def do_resize(cs, args):
    """Resize a server."""
    server = _find_server(cs, args.server)
    flavor = _find_flavor(cs, args.flavor)
    server.resize(flavor)


@utils.arg('server', metavar='<server>', help='Name or ID of server.')
def do_resize_confirm(cs, args):
    """Confirm a previous resize."""
    _find_server(cs, args.server).confirm_resize()


@utils.arg('server', metavar='<server>', help='Name or ID of server.')
def do_resize_revert(cs, args):
    """Revert a previous resize (and return to the previous VM)."""
    _find_server(cs, args.server).revert_resize()


@utils.arg('server', metavar='<server>', help='Name or ID of server.')
def do_migrate(cs, args):
    """Migrate a server."""
    _find_server(cs, args.server).migrate()


@utils.arg('server', metavar='<server>', help='Name or ID of server.')
def do_pause(cs, args):
    """Pause a server."""
    _find_server(cs, args.server).pause()


@utils.arg('server', metavar='<server>', help='Name or ID of server.')
def do_unpause(cs, args):
    """Unpause a server."""
    _find_server(cs, args.server).unpause()


@utils.arg('server', metavar='<server>', help='Name or ID of server.')
def do_suspend(cs, args):
    """Suspend a server."""
    _find_server(cs, args.server).suspend()


@utils.arg('server', metavar='<server>', help='Name or ID of server.')
def do_resume(cs, args):
    """Resume a server."""
    _find_server(cs, args.server).resume()


@utils.arg('server', metavar='<server>', help='Name or ID of server.')
def do_rescue(cs, args):
    """Rescue a server."""
    _find_server(cs, args.server).rescue()


@utils.arg('server', metavar='<server>', help='Name or ID of server.')
def do_unrescue(cs, args):
    """Unrescue a server."""
    _find_server(cs, args.server).unrescue()


@utils.arg('server', metavar='<server>', help='Name or ID of server.')
def do_diagnostics(cs, args):
    """Retrieve server diagnostics."""
    utils.print_dict(cs.servers.diagnostics(args.server)[1])


@utils.arg('server', metavar='<server>', help='Name or ID of server.')
def do_actions(cs, args):
    """Retrieve server actions."""
    utils.print_list(
        cs.servers.actions(args.server),
        ["Created_At", "Action", "Error"])


@utils.arg('server', metavar='<server>', help='Name or ID of server.')
def do_root_password(cs, args):
    """
    Change the root password for a server.
    """
    server = _find_server(cs, args.server)
    p1 = getpass.getpass('New password: ')
    p2 = getpass.getpass('Again: ')
    if p1 != p2:
        raise exceptions.CommandError("Passwords do not match.")
    server.change_password(p1)


@utils.arg('server', metavar='<server>', help='Name or ID of server.')
@utils.arg('name', metavar='<name>', help='Name of snapshot.')
def do_image_create(cs, args):
    """Create a new image by taking a snapshot of a running server."""
    server = _find_server(cs, args.server)
    cs.servers.create_image(server, args.name)


@utils.arg('server',
     metavar='<server>',
     help="Name or ID of server")
@utils.arg('action',
     metavar='<action>',
     choices=['set', 'delete'],
     help="Actions: 'set' or 'delete'")
@utils.arg('metadata',
     metavar='<key=value>',
     nargs='+',
     action='append',
     default=[],
     help='Metadata to set or delete (only key is necessary on delete)')
def do_meta(cs, args):
    """Set or Delete metadata on a server."""
    server = _find_server(cs, args.server)
    metadata = {}
    for metadatum in args.metadata[0]:
        # Can only pass the key in on 'delete'
        # So this doesn't have to have '='
        if metadatum.find('=') > -1:
            (key, value) = metadatum.split('=', 1)
        else:
            key = metadatum
            value = None

        metadata[key] = value

    if args.action == 'set':
        cs.servers.set_meta(server, metadata)
    elif args.action == 'delete':
        cs.servers.delete_meta(server, metadata.keys())


def _print_server(cs, server):
    # By default when searching via name we will do a
    # findall(name=blah) and due a REST /details which is not the same
    # as a .get() and doesn't get the information about flavors and
    # images. This fix it as we redo the call with the id which does a
    # .get() to get all informations.
    if not 'flavor' in server._info:
        server = _find_server(cs, server.id)

    networks = server.networks
    info = server._info.copy()
    for network_label, address_list in networks.items():
        info['%s network' % network_label] = ', '.join(address_list)

    flavor = info.get('flavor', {})
    flavor_id = flavor.get('id', '')
    info['flavor'] = _find_flavor(cs, flavor_id).name

    image = info.get('image', {})
    image_id = image.get('id', '')
    info['image'] = _find_image(cs, image_id).name

    info.pop('links', None)
    info.pop('addresses', None)

    utils.print_dict(info)


@utils.arg('server', metavar='<server>', help='Name or ID of server.')
def do_show(cs, args):
    """Show details about the given server."""
    s = _find_server(cs, args.server)
    _print_server(cs, s)


@utils.arg('server', metavar='<server>', help='Name or ID of server.')
def do_delete(cs, args):
    """Immediately shut down and delete a server."""
    _find_server(cs, args.server).delete()


def _find_server(cs, server):
    """Get a server by name or ID."""
    return utils.find_resource(cs.servers, server)


def _find_image(cs, image):
    """Get an image by name or ID."""
    return utils.find_resource(cs.images, image)


def _find_flavor(cs, flavor):
    """Get a flavor by name, ID, or RAM size."""
    try:
        return utils.find_resource(cs.flavors, flavor)
    except exceptions.NotFound:
        return cs.flavors.find(ram=flavor)


# --zone_username is required since --username is already used.
@utils.arg('zone', metavar='<zone_id>', help='ID of the zone', default=None)
@utils.arg('--api_url', dest='api_url', default=None, help='New URL.')
@utils.arg('--zone_username', dest='zone_username', default=None,
                        help='New zone username.')
@utils.arg('--password', dest='password', default=None, help='New password.')
@utils.arg('--weight_offset', dest='weight_offset', default=None,
                        help='Child Zone weight offset.')
@utils.arg('--weight_scale', dest='weight_scale', default=None,
                        help='Child Zone weight scale.')
def do_zone(cs, args):
    """Show or edit a child zone. No zone arg for this zone."""
    zone = cs.zones.get(args.zone)

    # If we have some flags, update the zone
    zone_delta = {}
    if args.api_url:
        zone_delta['api_url'] = args.api_url
    if args.zone_username:
        zone_delta['username'] = args.zone_username
    if args.password:
        zone_delta['password'] = args.password
    if args.weight_offset:
        zone_delta['weight_offset'] = args.weight_offset
    if args.weight_scale:
        zone_delta['weight_scale'] = args.weight_scale
    if zone_delta:
        zone.update(**zone_delta)
    else:
        utils.print_dict(zone._info)


def do_zone_info(cs, args):
    """Get this zones name and capabilities."""
    zone = cs.zones.info()
    utils.print_dict(zone._info)


@utils.arg('zone_name', metavar='<zone_name>',
            help='Name of the child zone being added.')
@utils.arg('api_url', metavar='<api_url>', help="URL for the Zone's Auth API")
@utils.arg('--zone_username', metavar='<zone_username>',
            help='Optional Authentication username. (Default=None)',
            default=None)
@utils.arg('--password', metavar='<password>',
           help='Authentication password. (Default=None)',
           default=None)
@utils.arg('--weight_offset', metavar='<weight_offset>',
           help='Child Zone weight offset (Default=0.0))',
           default=0.0)
@utils.arg('--weight_scale', metavar='<weight_scale>',
           help='Child Zone weight scale (Default=1.0).',
           default=1.0)
def do_zone_add(cs, args):
    """Add a new child zone."""
    zone = cs.zones.create(args.zone_name, args.api_url,
                           args.zone_username, args.password,
                           args.weight_offset, args.weight_scale)
    utils.print_dict(zone._info)


@utils.arg('zone', metavar='<zone>', help='Name or ID of the zone')
def do_zone_delete(cs, args):
    """Delete a zone."""
    cs.zones.delete(args.zone)


def do_zone_list(cs, args):
    """List the children of a zone."""
    utils.print_list(cs.zones.list(), ['ID', 'Name', 'Is Active', \
                        'API URL', 'Weight Offset', 'Weight Scale'])


@utils.arg('server', metavar='<server>', help='Name or ID of server.')
@utils.arg('network_id', metavar='<network_id>', help='Network ID.')
def do_add_fixed_ip(cs, args):
    """Add new IP address to network."""
    server = _find_server(cs, args.server)
    server.add_fixed_ip(args.network_id)


@utils.arg('server', metavar='<server>', help='Name or ID of server.')
@utils.arg('address', metavar='<address>', help='IP Address.')
def do_remove_fixed_ip(cs, args):
    """Remove an IP address from a server."""
    server = _find_server(cs, args.server)
    server.remove_fixed_ip(args.address)


def _find_volume(cs, volume):
    """Get a volume by ID."""
    return utils.find_resource(cs.volumes, volume)


def _find_volume_snapshot(cs, snapshot):
    """Get a volume snapshot by ID."""
    return utils.find_resource(cs.volume_snapshots, snapshot)


def _print_volume(cs, volume):
    utils.print_dict(volume._info)


def _print_volume_snapshot(cs, snapshot):
    utils.print_dict(snapshot._info)


def _translate_volume_keys(collection):
    convert = [('displayName', 'display_name')]
    for item in collection:
        keys = item.__dict__.keys()
        for from_key, to_key in convert:
            if from_key in keys and to_key not in keys:
                setattr(item, to_key, item._info[from_key])


def _translate_volume_snapshot_keys(collection):
    convert = [('displayName', 'display_name'), ('volumeId', 'volume_id')]
    for item in collection:
        keys = item.__dict__.keys()
        for from_key, to_key in convert:
            if from_key in keys and to_key not in keys:
                setattr(item, to_key, item._info[from_key])


def do_volume_list(cs, args):
    """List all the volumes."""
    volumes = cs.volumes.list()
    _translate_volume_keys(volumes)

    # Create a list of servers to which the volume is attached
    for vol in volumes:
        servers = [server.get('serverId') for server in vol.attachments]
        setattr(vol, 'attached_to', ','.join(map(str, servers)))
    utils.print_list(volumes, ['ID', 'Status', 'Display Name',
                        'Size', 'Attached to'])


@utils.arg('volume', metavar='<volume>', help='ID of the volume.')
def do_volume_show(cs, args):
    """Show details about a volume."""
    volume = _find_volume(cs, args.volume)
    _print_volume(cs, volume)


@utils.arg('size',
    metavar='<size>',
    type=int,
    help='Size of volume in GB')
@utils.arg('--snapshot_id',
    metavar='<snapshot_id>',
    help='Optional snapshot id to create the volume from. (Default=None)',
    default=None)
@utils.arg('--display_name', metavar='<display_name>',
            help='Optional volume name. (Default=None)',
            default=None)
@utils.arg('--display_description', metavar='<display_description>',
            help='Optional volume description. (Default=None)',
            default=None)
def do_volume_create(cs, args):
    """Add a new volume."""
    cs.volumes.create(args.size,
                        args.snapshot_id,
                        args.display_name,
                        args.display_description)


@utils.arg('volume', metavar='<volume>', help='ID of the volume to delete.')
def do_volume_delete(cs, args):
    """Remove a volume."""
    volume = _find_volume(cs, args.volume)
    volume.delete()


@utils.arg('server',
    metavar='<server>',
    help='Name or ID of server.')
@utils.arg('volume',
    metavar='<volume>',
    type=int,
    help='ID of the volume to attach.')
@utils.arg('device', metavar='<device>',
    help='Name of the device e.g. /dev/vdb.')
def do_volume_attach(cs, args):
    """Attach a volume to a server."""
    cs.volumes.create_server_volume(_find_server(cs, args.server).id,
                                        args.volume,
                                        args.device)


@utils.arg('server',
    metavar='<server>',
    help='Name or ID of server.')
@utils.arg('attachment_id',
    metavar='<volume>',
    type=int,
    help='Attachment ID of the volume.')
def do_volume_detach(cs, args):
    """Detach a volume from a server."""
    cs.volumes.delete_server_volume(_find_server(cs, args.server).id,
                                        args.attachment_id)

<<<<<<< HEAD
def do_volume_snapshot_list(cs, args):
    """List all the snapshots."""
    snapshots = cs.volume_snapshots.list()
    _translate_volume_snapshot_keys(snapshots)
    utils.print_list(snapshots, ['ID', 'Volume ID', 'Status', 'Display Name',
                        'Size'])


@utils.arg('snapshot', metavar='<snapshot>', help='ID of the snapshot.')
def do_volume_snapshot_show(cs, args):
    """Show details about a snapshot."""
    snapshot = _find_volume_snapshot(cs, args.snapshot)
    _print_volume_snapshot(cs, snapshot)


@utils.arg('volume_id',
    metavar='<volume_id>',
    type=int,
    help='ID of the volume to snapshot')
@utils.arg('--force',
    metavar='<True|False>',
    help='Optional flag to indicate whether to snapshot a volume even if its '
        'attached to an instance. (Default=False)',
    default=False)
@utils.arg('--display_name', metavar='<display_name>',
            help='Optional snapshot name. (Default=None)',
            default=None)
@utils.arg('--display_description', metavar='<display_description>',
            help='Optional snapshot description. (Default=None)',
            default=None)
def do_volume_snapshot_create(cs, args):
    """Add a new snapshot."""
    cs.volume_snapshots.create(args.volume_id,
                        args.force,
                        args.display_name,
                        args.display_description)


@utils.arg('snapshot_id',
    metavar='<snapshot_id>',
    help='ID of the snapshot to delete.')
def do_volume_snapshot_delete(cs, args):
    """Remove a snapshot."""
    snapshot = _find_volume_snapshot(cs, args.snapshot_id)
    snapshot.delete()

=======
>>>>>>> f513bdcc

def _print_floating_ip_list(floating_ips):
    utils.print_list(floating_ips, ['Ip', 'Instance Id', 'Fixed Ip'])


@utils.arg('server', metavar='<server>', help='Name or ID of server.')
@utils.arg('address', metavar='<address>', help='IP Address.')
def do_add_floating_ip(cs, args):
    """Add a floating IP address to a server."""
    server = _find_server(cs, args.server)
    server.add_floating_ip(args.address)


@utils.arg('server', metavar='<server>', help='Name or ID of server.')
@utils.arg('address', metavar='<address>', help='IP Address.')
def do_remove_floating_ip(cs, args):
    """Remove a floating IP address from a server."""
    server = _find_server(cs, args.server)
    server.remove_floating_ip(args.address)


def do_floating_ip_create(cs, args):
    """Allocate a floating IP for the current tenant."""
    _print_floating_ip_list([cs.floating_ips.create()])


@utils.arg('address', metavar='<address>', help='IP of Floating Ip.')
def do_floating_ip_delete(cs, args):
    """De-allocate a floating IP."""
    floating_ips = cs.floating_ips.list()
    for floating_ip in floating_ips:
        if floating_ip.ip == args.address:
            return cs.floating_ips.delete(floating_ip.id)
    raise exceptions.CommandError("Floating ip %s not found.", args.address)


def do_floating_ip_list(cs, args):
    """List floating ips for this tenant."""
    _print_floating_ip_list(cs.floating_ips.list())


def _print_secgroup_rules(rules):
    class FormattedRule:
        def __init__(self, obj):
            items = (obj if isinstance(obj, dict) else obj._info).items()
            for k, v in items:
                if k == 'ip_range':
                    v = v.get('cidr')
                elif k == 'group':
                    k = 'source_group'
                    v = v.get('name')
                if v == None:
                    v = ''

                setattr(self, k, v)

    rules = [FormattedRule(rule) for rule in rules]
    utils.print_list(rules, ['IP Protocol', 'From Port', 'To Port',
                             'IP Range', 'Source Group'])


def _print_secgroups(secgroups):
    utils.print_list(secgroups, ['Name', 'Description'])


def _get_secgroup(cs, secgroup):
    for s in cs.security_groups.list():
        if secgroup == s.name:
            return s
    raise exceptions.CommandError("Secgroup %s not found" % secgroup)


@utils.arg('secgroup', metavar='<secgroup>', help='ID of security group.')
@utils.arg('ip_proto', metavar='<ip_proto>', help='ip_proto (icmp, tcp, udp).')
@utils.arg('from_port', metavar='<from_port>', help='Port at start of range.')
@utils.arg('to_port', metavar='<to_port>', help='Port at end of range.')
@utils.arg('cidr', metavar='<cidr>', help='CIDR for address range.')
def do_secgroup_add_rule(cs, args):
    """Add a rule to a security group."""
    secgroup = _get_secgroup(cs, args.secgroup)
    rule = cs.security_group_rules.create(secgroup.id,
                                          args.ip_proto,
                                          args.from_port,
                                          args.to_port,
                                          args.cidr)
    _print_secgroup_rules([rule])


@utils.arg('secgroup', metavar='<secgroup>', help='ID of security group.')
@utils.arg('ip_proto', metavar='<ip_proto>', help='ip_proto (icmp, tcp, udp).')
@utils.arg('from_port', metavar='<from_port>', help='Port at start of range.')
@utils.arg('to_port', metavar='<to_port>', help='Port at end of range.')
@utils.arg('cidr', metavar='<cidr>', help='CIDR for address range.')
def do_secgroup_delete_rule(cs, args):
    """Delete a rule from a security group."""

    secgroup = _get_secgroup(cs, args.secgroup)
    for rule in secgroup.rules:
        if (rule['ip_protocol'] == args.ip_proto and
            rule['from_port'] == int(args.from_port) and
            rule['to_port'] == int(args.to_port) and
            rule['ip_range']['cidr'] == args.cidr):
            return cs.security_group_rules.delete(rule['id'])

    raise exceptions.CommandError("Rule not found")


@utils.arg('name', metavar='<name>', help='Name of security group.')
@utils.arg('description', metavar='<description>',
           help='Description of security group.')
def do_secgroup_create(cs, args):
    """Create a security group."""
    _print_secgroups([cs.security_groups.create(args.name, args.description)])


@utils.arg('secgroup', metavar='<secgroup>', help='Name of security group.')
def do_secgroup_delete(cs, args):
    """Delete a security group."""
    cs.security_groups.delete(_get_secgroup(cs, args.secgroup))


def do_secgroup_list(cs, args):
    """List security groups for the curent tenant."""
    _print_secgroups(cs.security_groups.list())


@utils.arg('secgroup', metavar='<secgroup>', help='Name of security group.')
def do_secgroup_list_rules(cs, args):
    """List rules for a security group."""
    secgroup = _get_secgroup(cs, args.secgroup)
    _print_secgroup_rules(secgroup.rules)


@utils.arg('secgroup', metavar='<secgroup>', help='ID of security group.')
@utils.arg('source_group', metavar='<source_group>',
           help='ID of source group.')
@utils.arg('--ip_proto', metavar='<ip_proto>',
           help='ip_proto (icmp, tcp, udp).')
@utils.arg('--from_port', metavar='<from_port>',
           help='Port at start of range.')
@utils.arg('--to_port', metavar='<to_port>', help='Port at end of range.')
def do_secgroup_add_group_rule(cs, args):
    """Add a source group rule to a security group."""
    secgroup = _get_secgroup(cs, args.secgroup)
    source_group = _get_secgroup(cs, args.source_group)
    params = {}
    params['group_id'] = source_group.id

    if args.ip_proto or args.from_port or args.to_port:
        if not (args.ip_proto and args.from_port and args.to_port):
            raise exceptions.CommandError("ip_proto, from_port, and to_port"
                                           " must be specified together")
        params['ip_protocol'] = args.ip_proto
        params['from_port'] = args.from_port
        params['to_port'] = args.to_port

    rule = cs.security_group_rules.create(secgroup.id, **params)
    _print_secgroup_rules([rule])


@utils.arg('secgroup', metavar='<secgroup>', help='ID of security group.')
@utils.arg('source_group', metavar='<source_group>',
           help='ID of source group.')
@utils.arg('--ip_proto', metavar='<ip_proto>',
           help='ip_proto (icmp, tcp, udp).')
@utils.arg('--from_port', metavar='<from_port>',
           help='Port at start of range.')
@utils.arg('--to_port', metavar='<to_port>', help='Port at end of range.')
def do_secgroup_delete_group_rule(cs, args):
    """Delete a source group rule from a security group."""
    secgroup = _get_secgroup(cs, args.secgroup)
    source_group = _get_secgroup(cs, args.source_group)
    params = {}
    params['group_name'] = source_group.name

    if args.ip_proto or args.from_port or args.to_port:
        if not (args.ip_proto and args.from_port and args.to_port):
            raise exceptions.CommandError("ip_proto, from_port, and to_port"
                                           " must be specified together")
        params['ip_protocol'] = args.ip_proto
        params['from_port'] = int(args.from_port)
        params['to_port'] = int(args.to_port)

    for rule in secgroup.rules:
        if (rule.get('ip_protocol') == params.get('ip_protocol') and
            rule.get('from_port') == params.get('from_port') and
            rule.get('to_port') == params.get('to_port') and
            rule.get('group', {}).get('name') ==\
                     params.get('group_name')):
            return cs.security_group_rules.delete(rule['id'])

    raise exceptions.CommandError("Rule not found")


@utils.arg('name', metavar='<name>', help='Name of key.')
@utils.arg('--pub_key', metavar='<pub_key>', help='Path to a public ssh key.',
           default=None)
def do_keypair_add(cs, args):
    """Create a new key pair for use with instances"""
    name = args.name
    pub_key = args.pub_key

    if pub_key:
        try:
            with open(pub_key) as f:
                pub_key = f.read()
        except IOError, e:
<<<<<<< HEAD
            raise exceptions.CommandError("Can't open or read '%s': %s" % (pub_key, e))
=======
            raise exceptions.CommandError("Can't open or read '%s': %s" % \
                                                          (pub_key, e))
>>>>>>> f513bdcc

    keypair = cs.keypairs.create(name, pub_key)

    if not pub_key:
        private_key = keypair.private_key
        print private_key


@utils.arg('name', metavar='<name>', help='Keypair name to delete.')
def do_keypair_delete(cs, args):
    """Delete keypair by its id"""
    name = args.name
    cs.keypairs.delete(name)


def do_keypair_list(cs, args):
    """Print a list of keypairs for a user"""
    keypairs = cs.keypairs.list()
    columns = ['Name', 'Fingerprint']
    utils.print_list(keypairs, columns)<|MERGE_RESOLUTION|>--- conflicted
+++ resolved
@@ -182,14 +182,10 @@
                                     userdata=user_data,
                                     availability_zone=availability_zone,
                                     security_groups=security_groups,
-<<<<<<< HEAD
                                     key_name=key_name,
                                     block_device_mapping=block_device_mapping)
-=======
-                                    key_name=key_name)
 
     # Keep any information (like adminPass) returned by create
->>>>>>> f513bdcc
     info = server._info
     server = cs.servers.get(info['id'])
     info.update(server._info)
@@ -890,7 +886,6 @@
     cs.volumes.delete_server_volume(_find_server(cs, args.server).id,
                                         args.attachment_id)
 
-<<<<<<< HEAD
 def do_volume_snapshot_list(cs, args):
     """List all the snapshots."""
     snapshots = cs.volume_snapshots.list()
@@ -937,8 +932,6 @@
     snapshot = _find_volume_snapshot(cs, args.snapshot_id)
     snapshot.delete()
 
-=======
->>>>>>> f513bdcc
 
 def _print_floating_ip_list(floating_ips):
     utils.print_list(floating_ips, ['Ip', 'Instance Id', 'Fixed Ip'])
@@ -1146,12 +1139,8 @@
             with open(pub_key) as f:
                 pub_key = f.read()
         except IOError, e:
-<<<<<<< HEAD
-            raise exceptions.CommandError("Can't open or read '%s': %s" % (pub_key, e))
-=======
             raise exceptions.CommandError("Can't open or read '%s': %s" % \
                                                           (pub_key, e))
->>>>>>> f513bdcc
 
     keypair = cs.keypairs.create(name, pub_key)
 
