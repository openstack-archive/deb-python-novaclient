#    Licensed under the Apache License, Version 2.0 (the "License"); you may
#    not use this file except in compliance with the License. You may obtain
#    a copy of the License at
#
#         http://www.apache.org/licenses/LICENSE-2.0
#
#    Unless required by applicable law or agreed to in writing, software
#    distributed under the License is distributed on an "AS IS" BASIS, WITHOUT
#    WARRANTIES OR CONDITIONS OF ANY KIND, either express or implied. See the
#    License for the specific language governing permissions and limitations
#    under the License.

import time

from novaclient.tests.functional import base
from novaclient.v2 import shell


class TestTriggerCrashDumpNovaClientV217(base.TenantTestBase):
    """Functional tests for trigger crash dump"""

    COMPUTE_API_VERSION = "2.17"

    # It's a resource-consuming task to implement full-flow (up to getting
    # and reading a dump file) functional test for trigger-crash-dump.
    # We need to upload Ubuntu image for booting an instance based on it,
    # and to install kdump with its further configuring on this instance.
    # Here, the "light" version of functional test is proposed.
    # It's based on knowledge that trigger-crash-dump uses a NMI injection,
    # and when the 'trigger-crash-dump' operation is executed,
    # instance's kernel receives the NMI signal, and an appropriate
    # message will appear in the instance's log.

    # The server status must be ACTIVE, PAUSED, RESCUED, RESIZED or ERROR.
    # If not, the conflictingRequest(409) code is returned

    def _assert_nmi(self, server_id, timeout=60, poll_interval=1):
        start_time = time.time()
        while time.time() - start_time < timeout:
            if 'trigger_crash_dump' in self.nova('instance-action-list %s ' %
                                                 server_id):
                break
            time.sleep(poll_interval)
        else:
            self.fail("Trigger crash dump hasn't been executed for server %s"
                      % server_id)

    def test_trigger_crash_dump_in_active_state(self):
        server = self._create_server()
        self.wait_for_server_os_boot(server.id)
        self.nova('trigger-crash-dump %s ' % server.id)
<<<<<<< HEAD
        self._wait_for_nmi(server.id)
=======
        self._assert_nmi(server.id)
>>>>>>> f6efc861

    def test_trigger_crash_dump_in_error_state(self):
        server = self._create_server()
        self.wait_for_server_os_boot(server.id)
        self.nova('reset-state %s ' % server.id)
        shell._poll_for_status(
            self.client.servers.get, server.id,
            'active', ['error'])
        self.nova('trigger-crash-dump %s ' % server.id)
<<<<<<< HEAD
        self._wait_for_nmi(server.id)
=======
        self._assert_nmi(server.id)
>>>>>>> f6efc861

    def test_trigger_crash_dump_in_paused_state(self):
        server = self._create_server()
        self.wait_for_server_os_boot(server.id)
        self.nova('pause %s ' % server.id)
        shell._poll_for_status(
            self.client.servers.get, server.id,
            'active', ['paused'])
        self.nova('trigger-crash-dump %s ' % server.id)
<<<<<<< HEAD
        self._wait_for_nmi(server.id)
=======
        self._assert_nmi(server.id)
>>>>>>> f6efc861

    def test_trigger_crash_dump_in_rescued_state(self):
        server = self._create_server()
        self.wait_for_server_os_boot(server.id)
        self.nova('rescue %s ' % server.id)
        shell._poll_for_status(
            self.client.servers.get, server.id,
            'active', ['rescue'])
        self.wait_for_server_os_boot(server.id)
        self.nova('trigger-crash-dump %s ' % server.id)
<<<<<<< HEAD
        self._wait_for_nmi(server.id)
=======
        self._assert_nmi(server.id)
>>>>>>> f6efc861

    def test_trigger_crash_dump_in_resized_state(self):
        server = self._create_server()
        self.wait_for_server_os_boot(server.id)
        self.nova('resize %s %s' % (server.id, 'm1.small'))
        shell._poll_for_status(
            self.client.servers.get, server.id,
            'active', ['verify_resize'])
        self.nova('trigger-crash-dump %s ' % server.id)
<<<<<<< HEAD
        self._wait_for_nmi(server.id)
=======
        self._assert_nmi(server.id)
>>>>>>> f6efc861

    def test_trigger_crash_dump_in_shutoff_state(self):
        server = self._create_server()
        self.wait_for_server_os_boot(server.id)
        self.nova('stop %s ' % server.id)
        shell._poll_for_status(
            self.client.servers.get, server.id,
            'active', ['shutoff'])
        output = self.nova('trigger-crash-dump %s ' %
                           server.id, fail_ok=True, merge_stderr=True)
        self.assertIn("ERROR (Conflict): "
                      "Cannot 'trigger_crash_dump' instance %s "
                      "while it is in vm_state stopped (HTTP 409) " %
                      server.id, output)

    # If the specified server is locked, the conflictingRequest(409) code
    # is returned to a user without administrator privileges.
    def test_trigger_crash_dump_in_locked_state_admin(self):
        server = self._create_server()
        self.wait_for_server_os_boot(server.id)
        self.nova('lock %s ' % server.id)
        self.nova('trigger-crash-dump %s ' % server.id)
<<<<<<< HEAD
        self._wait_for_nmi(server.id)
=======
        self._assert_nmi(server.id)
>>>>>>> f6efc861

    def test_trigger_crash_dump_in_locked_state_nonadmin(self):
        name = self.name_generate(prefix='server')
        server = self.another_nova('boot --flavor %s --image %s --poll %s' %
                                   (self.flavor.name, self.image.name, name))
        self.addCleanup(self.another_nova, 'delete', params=name)
        server_id = self._get_value_from_the_table(
            server, 'id')
        self.wait_for_server_os_boot(server_id)
        self.another_nova('lock %s ' % server_id)
        self.addCleanup(self.another_nova, 'unlock', params=name)
        output = self.another_nova('trigger-crash-dump %s ' %
                                   server_id, fail_ok=True, merge_stderr=True)
        self.assertIn("ERROR (Conflict): Instance %s is in an invalid "
                      "state for 'trigger_crash_dump' (HTTP 409) " %
                      server_id, output)<|MERGE_RESOLUTION|>--- conflicted
+++ resolved
@@ -49,11 +49,7 @@
         server = self._create_server()
         self.wait_for_server_os_boot(server.id)
         self.nova('trigger-crash-dump %s ' % server.id)
-<<<<<<< HEAD
-        self._wait_for_nmi(server.id)
-=======
         self._assert_nmi(server.id)
->>>>>>> f6efc861
 
     def test_trigger_crash_dump_in_error_state(self):
         server = self._create_server()
@@ -63,11 +59,7 @@
             self.client.servers.get, server.id,
             'active', ['error'])
         self.nova('trigger-crash-dump %s ' % server.id)
-<<<<<<< HEAD
-        self._wait_for_nmi(server.id)
-=======
         self._assert_nmi(server.id)
->>>>>>> f6efc861
 
     def test_trigger_crash_dump_in_paused_state(self):
         server = self._create_server()
@@ -77,11 +69,7 @@
             self.client.servers.get, server.id,
             'active', ['paused'])
         self.nova('trigger-crash-dump %s ' % server.id)
-<<<<<<< HEAD
-        self._wait_for_nmi(server.id)
-=======
         self._assert_nmi(server.id)
->>>>>>> f6efc861
 
     def test_trigger_crash_dump_in_rescued_state(self):
         server = self._create_server()
@@ -92,11 +80,7 @@
             'active', ['rescue'])
         self.wait_for_server_os_boot(server.id)
         self.nova('trigger-crash-dump %s ' % server.id)
-<<<<<<< HEAD
-        self._wait_for_nmi(server.id)
-=======
         self._assert_nmi(server.id)
->>>>>>> f6efc861
 
     def test_trigger_crash_dump_in_resized_state(self):
         server = self._create_server()
@@ -106,11 +90,7 @@
             self.client.servers.get, server.id,
             'active', ['verify_resize'])
         self.nova('trigger-crash-dump %s ' % server.id)
-<<<<<<< HEAD
-        self._wait_for_nmi(server.id)
-=======
         self._assert_nmi(server.id)
->>>>>>> f6efc861
 
     def test_trigger_crash_dump_in_shutoff_state(self):
         server = self._create_server()
@@ -133,11 +113,7 @@
         self.wait_for_server_os_boot(server.id)
         self.nova('lock %s ' % server.id)
         self.nova('trigger-crash-dump %s ' % server.id)
-<<<<<<< HEAD
-        self._wait_for_nmi(server.id)
-=======
         self._assert_nmi(server.id)
->>>>>>> f6efc861
 
     def test_trigger_crash_dump_in_locked_state_nonadmin(self):
         name = self.name_generate(prefix='server')
