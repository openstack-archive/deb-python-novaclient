--- conflicted
+++ resolved
@@ -112,11 +112,7 @@
 
         try:
             os.makedirs(cache_dir, 0755)
-<<<<<<< HEAD
-        except OSError as e:
-=======
         except OSError:
->>>>>>> f6014dd8
             # NOTE(kiall): This is typicaly either permission denied while
             #              attempting to create the directory, or the directory
             #              already exists. Either way, don't fail.
