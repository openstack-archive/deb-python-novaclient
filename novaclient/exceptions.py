# Copyright 2010 Jacob Kaplan-Moss
#
#    Licensed under the Apache License, Version 2.0 (the "License"); you may
#    not use this file except in compliance with the License. You may obtain
#    a copy of the License at
#
#         http://www.apache.org/licenses/LICENSE-2.0
#
#    Unless required by applicable law or agreed to in writing, software
#    distributed under the License is distributed on an "AS IS" BASIS, WITHOUT
#    WARRANTIES OR CONDITIONS OF ANY KIND, either express or implied. See the
#    License for the specific language governing permissions and limitations
#    under the License.

"""
Exception definitions.
"""


class UnsupportedVersion(Exception):
    """Indicates that the user is trying to use an unsupported
    version of the API.
    """
    pass


class CommandError(Exception):
    pass


class AuthorizationFailure(Exception):
    pass


class NoUniqueMatch(Exception):
    pass


class AuthSystemNotFound(Exception):
    """When the user specify a AuthSystem but not installed."""
    def __init__(self, auth_system):
        self.auth_system = auth_system

    def __str__(self):
        return "AuthSystemNotFound: %s" % repr(self.auth_system)


class NoTokenLookupException(Exception):
    """This form of authentication does not support looking up
       endpoints from an existing token.
    """
    pass


class EndpointNotFound(Exception):
    """Could not find Service or Region in Service Catalog."""
    pass


class AmbiguousEndpoints(Exception):
    """Found more than one matching endpoint in Service Catalog."""
    def __init__(self, endpoints=None):
        self.endpoints = endpoints

    def __str__(self):
        return "AmbiguousEndpoints: %s" % repr(self.endpoints)


class ConnectionRefused(Exception):
    """
    Connection refused: the server refused the connection.
    """
    def __init__(self, response=None):
        self.response = response

    def __str__(self):
        return "ConnectionRefused: %s" % repr(self.response)


class InstanceInErrorState(Exception):
    """Instance is in the error state."""
    pass


class ClientException(Exception):
    """
    The base exception class for all exceptions this library raises.
    """
    message = 'Unknown Error'

    def __init__(self, code, message=None, details=None, request_id=None,
                 url=None, method=None):
        self.code = code
        self.message = message or self.__class__.message
        self.details = details
        self.request_id = request_id
        self.url = url
        self.method = method

    def __str__(self):
        formatted_string = "%s (HTTP %s)" % (self.message, self.code)
        if self.request_id:
            formatted_string += " (Request-ID: %s)" % self.request_id

        return formatted_string


class BadRequest(ClientException):
    """
    HTTP 400 - Bad request: you sent some malformed data.
    """
    http_status = 400
    message = "Bad request"


class Unauthorized(ClientException):
    """
    HTTP 401 - Unauthorized: bad credentials.
    """
    http_status = 401
    message = "Unauthorized"


class Forbidden(ClientException):
    """
    HTTP 403 - Forbidden: your credentials don't give you access to this
    resource.
    """
    http_status = 403
    message = "Forbidden"


class NotFound(ClientException):
    """
    HTTP 404 - Not found
    """
    http_status = 404
    message = "Not found"


class MethodNotAllowed(ClientException):
    """
    HTTP 405 - Method Not Allowed
    """
    http_status = 405
    message = "Method Not Allowed"


class Conflict(ClientException):
    """
    HTTP 409 - Conflict
    """
    http_status = 409
    message = "Conflict"


class OverLimit(ClientException):
    """
    HTTP 413 - Over limit: you're over the API limits for this time period.
    """
    http_status = 413
    message = "Over limit"

    def __init__(self, *args, **kwargs):
        try:
            self.retry_after = int(kwargs.pop('retry_after'))
        except (KeyError, ValueError):
            self.retry_after = 0

        super(OverLimit, self).__init__(*args, **kwargs)


class RateLimit(OverLimit):
    """
    HTTP 429 - Rate limit: you've sent too many requests for this time period.
    """
    http_status = 429
    message = "Rate limit"


# NotImplemented is a python keyword.
class HTTPNotImplemented(ClientException):
    """
    HTTP 501 - Not Implemented: the server does not support this operation.
    """
    http_status = 501
    message = "Not Implemented"


# In Python 2.4 Exception is old-style and thus doesn't have a __subclasses__()
# so we can do this:
#     _code_map = dict((c.http_status, c)
#                      for c in ClientException.__subclasses__())
#
# Instead, we have to hardcode it:
_error_classes = [BadRequest, Unauthorized, Forbidden, NotFound,
                  MethodNotAllowed, Conflict, OverLimit, RateLimit,
                  HTTPNotImplemented]
_code_map = dict((c.http_status, c) for c in _error_classes)


class InvalidUsage(RuntimeError):
    """This function call is invalid in the way you are using this client.

    Due to the transition to using keystoneclient some function calls are no
    longer available. You should make a similar call to the session object
    instead.
    """
    pass


def from_response(response, body, url, method=None):
    """
    Return an instance of an ClientException or subclass
    based on an requests response.

    Usage::

        resp, body = requests.request(...)
        if resp.status_code != 200:
            raise exception_from_response(resp, rest.text)
    """
    kwargs = {
        'code': response.status_code,
        'method': method,
        'url': url,
        'request_id': None,
    }

    if response.headers:
        kwargs['request_id'] = response.headers.get('x-compute-request-id')

        if 'retry-after' in response.headers:
            kwargs['retry_after'] = response.headers.get('retry-after')

    if body:
        message = "n/a"
        details = "n/a"

        if hasattr(body, 'keys'):
            error = body[list(body)[0]]
            message = error.get('message')
            details = error.get('details')

        kwargs['message'] = message
        kwargs['details'] = details

<<<<<<< HEAD
    cls = _code_map.get(response.status_code, ClientException)
    return cls(**kwargs)
=======
    cls = _code_map.get(response.status_code, HttpError)

    return cls(**kwargs)


class ResourceNotFound(Exception):
    """Error in getting the resource."""
    pass
>>>>>>> 52c5ad2e
<|MERGE_RESOLUTION|>--- conflicted
+++ resolved
@@ -245,16 +245,10 @@
         kwargs['message'] = message
         kwargs['details'] = details
 
-<<<<<<< HEAD
     cls = _code_map.get(response.status_code, ClientException)
     return cls(**kwargs)
-=======
-    cls = _code_map.get(response.status_code, HttpError)
-
-    return cls(**kwargs)
 
 
 class ResourceNotFound(Exception):
     """Error in getting the resource."""
-    pass
->>>>>>> 52c5ad2e
+    pass