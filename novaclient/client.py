--- conflicted
+++ resolved
@@ -35,10 +35,6 @@
 
 from novaclient import exceptions
 from novaclient.openstack.common.gettextutils import _
-<<<<<<< HEAD
-from novaclient.openstack.common.py3kcompat import urlutils
-=======
->>>>>>> 3393cb9f
 from novaclient import service_catalog
 from novaclient import utils
 
@@ -183,8 +179,6 @@
                              "%(text)s\n"), {'status': resp.status_code,
                                              'headers': resp.headers,
                                              'text': resp.text})
-<<<<<<< HEAD
-=======
 
     def http(self, url):
         magic_tuple = parse.urlsplit(url)
@@ -199,7 +193,6 @@
             self._http = requests.Session()
             self._http.mount(service_url, _adapter_pool(service_url))
         return self._http
->>>>>>> 3393cb9f
 
     def request(self, url, method, **kwargs):
         kwargs.setdefault('headers', kwargs.get('headers', {}))
@@ -214,11 +207,7 @@
         kwargs['verify'] = self.verify_cert
 
         self.http_log_req(method, url, kwargs)
-<<<<<<< HEAD
-        resp = self.http.request(
-=======
         resp = self.http(url).request(
->>>>>>> 3393cb9f
             method,
             url,
             **kwargs)
