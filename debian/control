--- conflicted
+++ resolved
@@ -34,9 +34,6 @@
 Architecture: all
 Breaks: simh (<< 3.8.1-3)
 Replaces: simh (<< 3.8.1-3)
-<<<<<<< HEAD
-Depends: ${misc:Depends}, ${python:Depends}, python (>= 2.7) | python-argparse, python (>= 2.6) | python-simplejson, python-pkg-resources, python-prettytable, python-httplib2
-=======
 Pre-Depends: dpkg (>= 1.15.6~)
 Depends: ${misc:Depends}, ${python:Depends}, 
  python-argparse,
@@ -47,7 +44,6 @@
  python-prettytable (>= 0.6),
  python-requests (>= 1.2.0),
  python-simplejson
->>>>>>> f85afda8
 Description: client library for OpenStack Compute API
  OpenStack Compute, codenamed Nova, is a cloud computing fabric controller
  designed to be modular and easy to extend and adapt. In addition to its
